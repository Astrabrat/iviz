--- conflicted
+++ resolved
@@ -107,16 +107,8 @@
 
         tokenSource.Cancel();
 
-<<<<<<< HEAD
-        // this is a bad hack, but it's the only reliable way I've found to make the previous AcceptTcpClient come out 
-        using (var client = new TcpClient(AddressFamily.InterNetworkV6) { Client = { DualMode = true } })
-        {
-            await client.ConnectAsync(IPAddress.Loopback, Uri.Port);
-        }
-=======
         // try to make the listener come out
         await StreamUtils.EnqueueConnectionAsync(Uri.Port, this);
->>>>>>> 14b27478
 
         listener.Stop();
         if (!await task.AwaitFor(2000, token))
