--- conflicted
+++ resolved
@@ -64,11 +64,7 @@
             {
                 throw new ArgumentNullException(nameof(message));
             }
-<<<<<<< HEAD
-
-=======
             message.Validate();
->>>>>>> 71f03e03
             AssertIsAlive();
             Manager.Publish(message);
         }
