--- conflicted
+++ resolved
@@ -637,13 +637,11 @@
         public static void Deconstruct(this Vector3 v, out float x, out float y, out float z) =>
             (x, y, z) = (v.x, v.y, v.z);
 
-<<<<<<< HEAD
+        public static void Deconstruct(this Vector3f v, out float x, out float y, out float z) =>
+            (x, y, z) = (v.X, v.Y, v.Z);
+
         public static void Deconstruct(this Vector2 v, out float x, out float y) =>
             (x, y) = (v.x, v.y);
-=======
-        public static void Deconstruct(this Vector3f v, out float x, out float y, out float z) =>
-            (x, y, z) = (v.X, v.Y, v.Z);
->>>>>>> f53886fe
 
         public static void Deconstruct(this float3 v, out float x, out float y, out float z) =>
             (x, y, z) = (v.x, v.y, v.z);
