﻿#nullable enable

using System;
using System.Runtime.CompilerServices;
using System.Runtime.InteropServices;
using Iviz.Common;
using Iviz.Core;
using Iviz.Resources;
using Iviz.Tools;
using Unity.Mathematics;
using UnityEngine;
using UnityEngine.Rendering;

namespace Iviz.Displays
{
    /// <summary>
    ///     Displays a list of points as squares.
    /// </summary>
    [RequireComponent(typeof(MeshFilter))]
    [RequireComponent(typeof(MeshRenderer))]
    public sealed class PointListResource : MarkerResourceWithColormap, ISupportsDynamicBounds
    {
        public const float MaxPositionMagnitude = 1e3f;

        static readonly int PointsId = Shader.PropertyToID("_Points");
        static readonly int ScaleId = Shader.PropertyToID("_Scale");

        readonly NativeList<float4> pointBuffer = new();

        bool isDirty;

        Mesh? mesh;

        [SerializeField] MeshRenderer? meshRenderer;
        [SerializeField] MeshFilter? meshFilter;
        ComputeBuffer? pointComputeBuffer;

        Material? currentMaterial;

        MeshRenderer MeshRenderer => meshRenderer.AssertNotNull(nameof(meshRenderer));
        MeshFilter MeshFilter => meshFilter.AssertNotNull(nameof(meshFilter));

        int Size => pointBuffer.Length;

        public event Action? BoundsChanged;

        public override bool UseColormap
        {
            get => base.UseColormap;
            set
            {
                base.UseColormap = value;
                if (Settings.SupportsComputeBuffers)
                {
                    currentMaterial = UseColormap
                        ? Resource.Materials.PointCloudWithColormap.Object
                        : Resource.Materials.PointCloud.Object;
                }
                else
                {
                    currentMaterial = UseColormap
                        ? Resource.Materials.PointCloudDirectWithColormap.Object
                        : Resource.Materials.PointCloudDirect.Object;
                    MeshRenderer.material = currentMaterial;
                }
            }
        }

        public override Bounds? Bounds => Size == 0 ? null : base.Bounds;

        protected override void Awake()
        {
            if (!Settings.SupportsComputeBuffers)
            {
                RosLogger.Info($"{this}: Device does not support compute buffers in vertices. " +
                               "Point clouds may not appear correctly.");
                mesh = new Mesh { name = "PointCloud Mesh" };
                mesh.MarkDynamic();
                MeshFilter.mesh = mesh;
                MeshRenderer.enabled = true;
            }

            if (currentMaterial == null)
            {
                UseColormap = false;
            }

            base.Awake();
            ElementScale = 0.1f;
        }

        /// <summary>
        ///     Sets the list of points to empty.
        /// </summary>
        public void Reset()
        {
            pointBuffer.Clear();
            isDirty = true;
        }

        void Update()
        {
            if (Size == 0 && !isDirty)
            {
                return;
            }

            Properties.SetFloat(ScaleId, ElementScale * transform.lossyScale.x);

            if (Settings.SupportsComputeBuffers)
            {
                UpdateWithComputeBuffers();
            }
            else
            {
                UpdateWithMesh();
            }
        }

        void UpdateWithComputeBuffers()
        {
            if (isDirty)
            {
                UpdateBuffer();
                CalculateBounds();
                isDirty = false;
            }

            Bounds worldBounds = WorldBounds;
            if (!worldBounds.IsVisibleFromMainCamera())
            {
                return;
            }

            UpdateTransform();

            Graphics.DrawProcedural(currentMaterial, worldBounds, MeshTopology.Quads, 4, Size, null, Properties,
                ShadowCastingMode.Off, false, gameObject.layer);
        }

        void UpdateWithMesh()
        {
            if (!isDirty)
            {
                return;
            }

            if (mesh == null)
            {
                throw new InvalidOperationException("Cannot update empty mesh!");
            }

            mesh.Clear();

            if (Size == 0)
            {
                CalculateBounds();
                isDirty = false;
                return;
            }

            ReadOnlySpan<float4> points = pointBuffer;
            using (var vertices = new Rent<Vector3>(points.Length))
            using (var indices = new Rent<int>(points.Length))
            {
                var vArray = vertices.Array;
                int[] iArray = indices.Array;

                if (UseColormap)
                {
                    using var uvs = new Rent<Vector2>(points.Length);
                    var uvsArray = uvs.Array;
                    for (int i = 0; i < points.Length; i++)
                    {
                        iArray[i] = i;

                        ref readonly var p = ref points[i];
                        ref var v = ref vArray[i];
                        v.x = p.x;
                        v.y = p.y;
                        v.z = p.z;
                        uvsArray[i].x = p.w;
                    }

                    mesh.SetVertices(vertices);
                    mesh.SetUVs(uvs);
                    mesh.SetIndices(indices, MeshTopology.Points, 0);
                }
                else
                {
                    using var colors = new Rent<Color32>(points.Length);
                    var cArray = colors.Array;
                    for (int i = 0; i < points.Length; i++)
                    {
                        iArray[i] = i;

                        ref readonly var p = ref points[i];
<<<<<<< HEAD
                        ref var v = ref vArray[i];
                        v.x = p.x;
                        v.y = p.y;
                        v.z = p.z;
                        cArray[i] = PointWithColor.RecastToColor32(p.w);
=======
                        ref var v = ref vertices.Array[i];
                        (v.x, v.y, v.z) = p;
                        indices.Array[i] = i;
                        colors.Array[i] = UnityUtils.AsColor32(p.w);
>>>>>>> 298d72c9
                    }

                    mesh.SetVertices(vertices);
                    mesh.SetColors(colors);
                    mesh.SetIndices(indices, MeshTopology.Points, 0);
                }
            }

            isDirty = false;
            CalculateBounds();
        }

        void OnDestroy()
        {
            if (pointComputeBuffer != null)
            {
                pointComputeBuffer.Release();
                pointComputeBuffer = null;
                Properties.SetBuffer(PointsId, (ComputeBuffer?)null);
            }

            pointBuffer.Dispose();
        }

        public override string ToString() => "[PointListResource '" + gameObject.name + "']";

        /// <summary>
        ///     Sets the list of points.
        /// </summary>
        /// <param name="points">The list of points.</param>
        public void Set(ReadOnlySpan<PointWithColor> points)
        {
            Set(MemoryMarshal.Cast<PointWithColor, float4>(points));
        }

        public void Set(ReadOnlySpan<float4> points)
        {
            pointBuffer.EnsureCapacity(points.Length);
            pointBuffer.Clear();

            for (int i = 0; i < points.Length; i++)
            {
                ref readonly var t = ref points[i];
                if (t.HasNaN() || t.MaxAbsCoeff3() > MaxPositionMagnitude)
                {
                    continue;
                }

                pointBuffer.AddUnsafe(t);
            }

            isDirty = true;
        }


        /// <summary>
        ///     Copies the list of points directly without checking.
        /// </summary>
        /// <param name="points">A native list with the points.</param>
        public void SetDirect(ReadOnlySpan<float4> points)
        {
            pointBuffer.Clear();
            pointBuffer.AddRange(points);
            isDirty = true;
        }

        [MethodImpl(MethodImplOptions.AggressiveInlining)]
        public static bool IsElementValid(in float4 t)
        {
            return !(t.HasNaN() || t.MaxAbsCoeff3() > MaxPositionMagnitude);
        }

        public void SetDirect(Action<NativeList<float4>> callback, int reserve)
        {
            if (callback == null)
            {
                throw new ArgumentNullException(nameof(callback));
            }

            pointBuffer.EnsureCapacity(reserve);
            pointBuffer.Clear();

            callback(pointBuffer);
            isDirty = true;
        }

        void UpdateBuffer()
        {
            if (Size == 0)
            {
                return;
            }

            if (pointComputeBuffer == null || pointComputeBuffer.count < pointBuffer.Capacity)
            {
                pointComputeBuffer?.Release();
                pointComputeBuffer = new ComputeBuffer(pointBuffer.Capacity, Marshal.SizeOf<float4>());
                Properties.SetBuffer(PointsId, pointComputeBuffer);
            }

            pointComputeBuffer.SetData(pointBuffer.AsArray(), 0, 0, Size);
        }

        void CalculateBounds()
        {
            if (Size == 0)
            {
                CalculateBoundsEmpty();
                return;
            }

            MinMaxJob.CalculateBounds(pointBuffer.AsArray(), Size, out Bounds bounds, out Vector2 span);
            Collider.center = bounds.center;
            Collider.size = bounds.size + ElementScale * Vector3.one;
            MeasuredIntensityBounds = span;
            if (!OverrideIntensityBounds)
            {
                IntensityBounds = span;
            }

            BoundsChanged?.Invoke();
        }

        void CalculateBoundsEmpty()
        {
            Collider.SetBounds(default);
            MeasuredIntensityBounds = Vector2.zero;
            if (!OverrideIntensityBounds)
            {
                IntensityBounds = Vector2.zero;
            }

            BoundsChanged?.Invoke();
        }

        protected override void Rebuild()
        {
            if (pointComputeBuffer != null)
            {
                pointComputeBuffer.Release();
                pointComputeBuffer = null;
                Properties.SetBuffer(PointsId, (ComputeBuffer?)null);
            }

            if (pointBuffer.Capacity != 0)
            {
                pointComputeBuffer = new ComputeBuffer(pointBuffer.Capacity, Marshal.SizeOf<float4>());
                pointComputeBuffer.SetData(pointBuffer.AsArray(), 0, 0, Size);
                Properties.SetBuffer(PointsId, pointComputeBuffer);
            }

            IntensityBounds = IntensityBounds;
            Colormap = Colormap;
        }

        public override void Suspend()
        {
            base.Suspend();

            pointBuffer.Clear();

            pointComputeBuffer?.Release();
            pointComputeBuffer = null;
            Properties.SetBuffer(PointsId, (ComputeBuffer?)null);
            BoundsChanged = null;
        }

        protected override void UpdateProperties()
        {
            if (!Settings.SupportsComputeBuffers)
            {
                MeshRenderer.SetPropertyBlock(Properties);
            }
        }
    }
}<|MERGE_RESOLUTION|>--- conflicted
+++ resolved
@@ -195,18 +195,11 @@
                         iArray[i] = i;
 
                         ref readonly var p = ref points[i];
-<<<<<<< HEAD
                         ref var v = ref vArray[i];
                         v.x = p.x;
                         v.y = p.y;
                         v.z = p.z;
-                        cArray[i] = PointWithColor.RecastToColor32(p.w);
-=======
-                        ref var v = ref vertices.Array[i];
-                        (v.x, v.y, v.z) = p;
-                        indices.Array[i] = i;
-                        colors.Array[i] = UnityUtils.AsColor32(p.w);
->>>>>>> 298d72c9
+                        cArray[i] = UnityUtils.AsColor32(p.w);
                     }
 
                     mesh.SetVertices(vertices);
