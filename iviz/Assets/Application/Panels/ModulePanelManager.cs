﻿#nullable enable

using System;
using System.Collections.Generic;
using Iviz.Common;
using Iviz.Controllers;
using Iviz.Controllers.XR;
using Iviz.Core;
using Iviz.Msgs.IvizCommonMsgs;
using Iviz.Resources;
using UnityEngine;

namespace Iviz.App
{
    public sealed class ModulePanelManager : MonoBehaviour
    {
        readonly Dictionary<ModuleType, ModulePanel> panelByResourceType = new();

        bool started;
        Canvas? parentCanvas;

<<<<<<< HEAD
        Canvas ParentCanvas => parentCanvas != null ? parentCanvas : (parentCanvas = GetComponentInParent<Canvas>());
=======
        Canvas ParentCanvas => (parentCanvas != null) ? parentCanvas : (parentCanvas = GetComponentInParent<Canvas>());
>>>>>>> 7db42713

        bool Active
        {
            set => ParentCanvas.enabled = value;
        }

        public IManagesPanel? SelectedModuleData { get; private set; }

        void Awake()
        {
            gameObject.SetActive(false);
            Active = false;
            gameObject.SetActive(true);
            started = true;
            GameThread.EverySecond += UpdateSelected;
            GameThread.EveryTenthSecond += UpdateSelectedFast;
        }

        void OnDestroy()
        {
            GameThread.EverySecond -= UpdateSelected;
            GameThread.EveryTenthSecond -= UpdateSelectedFast;
        }

        public T GetPanelByResourceType<T>(ModuleType resource) where T : ModulePanel
        {
            if (panelByResourceType.TryGetValue(resource, out ModulePanel existingContents))
            {
                return existingContents is T validatedContents
                    ? validatedContents
                    : throw new InvalidOperationException($"Panel type for {resource}does not match!");
            }

            var newContents = ModulePanel.AddTo(CreatePanelObject($"{resource} Panel"), resource);
            if (newContents == null)
            {
                throw new InvalidOperationException($"There is no panel for type {resource}");
            }

            if (newContents is not T contents)
            {
                throw new InvalidOperationException($"Panel type for {resource} does not match!");
            }

            panelByResourceType[resource] = contents;

            var rootCanvas = contents.GetComponentInParent<Canvas>();
            rootCanvas.ProcessCanvasForXR();

            return contents;
        }

        public void SelectPanelFor(IManagesPanel newSelected)
        {
            if (!started)
            {
                return;
            }

            if (newSelected.Panel is null)
            {
                throw new NullReferenceException("Invalid selected panel: null");
            }

            if (SelectedModuleData == newSelected)
            {
                return;
            }

            HideSelectedPanel();
            ShowPanel(newSelected);
        }

        void ShowPanel(IManagesPanel newSelected)
        {
            SelectedModuleData = newSelected;
            SelectedModuleData.SetupPanel();
            SelectedModuleData.Panel.Active = true;
            Active = true;
        }

        public void HidePanelFor(IManagesPanel moduleData)
        {
            if (SelectedModuleData == moduleData)
            {
                HideSelectedPanel();
            }
        }

        void HideSelectedPanel()
        {
            if (SelectedModuleData == null)
            {
                return;
            }

            SelectedModuleData.Panel.Active = false;
            SelectedModuleData.Panel.ClearSubscribers();
            SelectedModuleData = null;
            Active = false;
        }

        public void TogglePanel(IManagesPanel moduleData)
        {
            if (SelectedModuleData == moduleData)
            {
                HideSelectedPanel();
            }
            else
            {
                SelectPanelFor(moduleData);
            }
        }

        GameObject CreatePanelObject(string panelName)
        {
            var o = Resource.Widgets.DataPanel.Instantiate(transform);
            o.name = panelName;
            return o;
        }

        void UpdateSelected()
        {
            if (SelectedModuleData?.Panel is { isActiveAndEnabled: true })
            {
                SelectedModuleData.UpdatePanel();
            }
        }
        
        void UpdateSelectedFast()
        {
            if (SelectedModuleData?.Panel is { isActiveAndEnabled: true })
            {
                SelectedModuleData.UpdatePanelFast();
            }
        }
    }
}<|MERGE_RESOLUTION|>--- conflicted
+++ resolved
@@ -19,11 +19,7 @@
         bool started;
         Canvas? parentCanvas;
 
-<<<<<<< HEAD
-        Canvas ParentCanvas => parentCanvas != null ? parentCanvas : (parentCanvas = GetComponentInParent<Canvas>());
-=======
         Canvas ParentCanvas => (parentCanvas != null) ? parentCanvas : (parentCanvas = GetComponentInParent<Canvas>());
->>>>>>> 7db42713
 
         bool Active
         {
