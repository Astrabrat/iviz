--- conflicted
+++ resolved
@@ -238,21 +238,6 @@
                 }
                 else
                 {
-<<<<<<< HEAD
-                    TfListener.Publish(GazeFrameId, Pose.identity);
-                }
-            }
-
-            TfListener.Publish(LeftControllerFrameId,
-                LeftController is { IsActiveInFrame: true } leftController
-                    ? leftController.transform.AsPose()
-                    : Pose.identity);
-
-            TfListener.Publish(RightControllerFrameId,
-                RightController is { IsActiveInFrame: true } rightController
-                    ? rightController.transform.AsPose()
-                    : Pose.identity);
-=======
                     gazeFrame.LocalPose = Pose.identity;
                 }
             }
@@ -260,7 +245,6 @@
             leftControllerFrame.LocalPose = LeftController is { IsActiveInFrame: true } leftController
                 ? leftController.transform.AsPose()
                 : Pose.identity;
->>>>>>> a4490eb6
 
             rightControllerFrame.LocalPose = RightController is { IsActiveInFrame: true } rightController
                 ? rightController.transform.AsPose()
