%YAML 1.1
%TAG !u! tag:unity3d.com,2011:
--- !u!114 &1
MonoBehaviour:
  m_ObjectHideFlags: 52
  m_CorrespondingSourceObject: {fileID: 0}
  m_PrefabInstance: {fileID: 0}
  m_PrefabAsset: {fileID: 0}
  m_GameObject: {fileID: 0}
  m_Enabled: 1
  m_EditorHideFlags: 0
  m_Script: {fileID: 12004, guid: 0000000000000000e000000000000000, type: 0}
  m_Name: 
  m_EditorClassIdentifier: 
  m_PixelRect:
    serializedVersion: 2
<<<<<<< HEAD
    x: 2258
    y: 442
    width: 1067
    height: 564
  m_ShowMode: 0
  m_Title: Preferences
  m_RootView: {fileID: 4}
  m_MinSize: {x: 310, y: 221}
  m_MaxSize: {x: 4000, y: 4021}
  m_Maximized: 0
--- !u!114 &2
MonoBehaviour:
  m_ObjectHideFlags: 52
  m_CorrespondingSourceObject: {fileID: 0}
  m_PrefabInstance: {fileID: 0}
  m_PrefabAsset: {fileID: 0}
  m_GameObject: {fileID: 0}
  m_Enabled: 1
  m_EditorHideFlags: 0
  m_Script: {fileID: 12004, guid: 0000000000000000e000000000000000, type: 0}
  m_Name: 
  m_EditorClassIdentifier: 
  m_PixelRect:
    serializedVersion: 2
    x: 1440
=======
    x: -1920
>>>>>>> a3076254
    y: 53
    width: 1920
    height: 1027
  m_ShowMode: 4
<<<<<<< HEAD
  m_Title: Scene
  m_RootView: {fileID: 5}
=======
  m_Title: Game
  m_RootView: {fileID: 2}
>>>>>>> a3076254
  m_MinSize: {x: 875, y: 300}
  m_MaxSize: {x: 10000, y: 10000}
  m_Maximized: 1
--- !u!114 &3
MonoBehaviour:
  m_ObjectHideFlags: 52
  m_CorrespondingSourceObject: {fileID: 0}
  m_PrefabInstance: {fileID: 0}
  m_PrefabAsset: {fileID: 0}
  m_GameObject: {fileID: 0}
  m_Enabled: 1
  m_EditorHideFlags: 0
  m_Script: {fileID: 12006, guid: 0000000000000000e000000000000000, type: 0}
  m_Name: PreferenceSettingsWindow
  m_EditorClassIdentifier: 
  m_Children: []
  m_Position:
    serializedVersion: 2
    x: 0
    y: 0
    width: 1067
    height: 564
  m_MinSize: {x: 310, y: 200}
  m_MaxSize: {x: 4000, y: 4000}
  m_ActualView: {fileID: 15}
  m_Panes:
  - {fileID: 15}
  m_Selected: 0
  m_LastSelected: 0
--- !u!114 &4
MonoBehaviour:
  m_ObjectHideFlags: 52
  m_CorrespondingSourceObject: {fileID: 0}
  m_PrefabInstance: {fileID: 0}
  m_PrefabAsset: {fileID: 0}
  m_GameObject: {fileID: 0}
  m_Enabled: 1
  m_EditorHideFlags: 0
  m_Script: {fileID: 12010, guid: 0000000000000000e000000000000000, type: 0}
  m_Name: 
  m_EditorClassIdentifier: 
  m_Children:
  - {fileID: 3}
  m_Position:
    serializedVersion: 2
    x: 0
    y: 0
    width: 1067
    height: 564
  m_MinSize: {x: 310, y: 221}
  m_MaxSize: {x: 4000, y: 4021}
  vertical: 0
  controlID: 41718
--- !u!114 &5
MonoBehaviour:
  m_ObjectHideFlags: 52
  m_CorrespondingSourceObject: {fileID: 0}
  m_PrefabInstance: {fileID: 0}
  m_PrefabAsset: {fileID: 0}
  m_GameObject: {fileID: 0}
  m_Enabled: 1
  m_EditorHideFlags: 1
  m_Script: {fileID: 12008, guid: 0000000000000000e000000000000000, type: 0}
  m_Name: 
  m_EditorClassIdentifier: 
  m_Children:
  - {fileID: 6}
  - {fileID: 8}
  - {fileID: 7}
  m_Position:
    serializedVersion: 2
    x: 0
    y: 0
    width: 1920
    height: 1027
  m_MinSize: {x: 875, y: 300}
  m_MaxSize: {x: 10000, y: 10000}
  m_UseTopView: 1
  m_TopViewHeight: 30
  m_UseBottomView: 1
  m_BottomViewHeight: 20
--- !u!114 &6
MonoBehaviour:
  m_ObjectHideFlags: 52
  m_CorrespondingSourceObject: {fileID: 0}
  m_PrefabInstance: {fileID: 0}
  m_PrefabAsset: {fileID: 0}
  m_GameObject: {fileID: 0}
  m_Enabled: 1
  m_EditorHideFlags: 1
  m_Script: {fileID: 12011, guid: 0000000000000000e000000000000000, type: 0}
  m_Name: 
  m_EditorClassIdentifier: 
  m_Children: []
  m_Position:
    serializedVersion: 2
    x: 0
    y: 0
    width: 1920
    height: 30
  m_MinSize: {x: 0, y: 0}
  m_MaxSize: {x: 0, y: 0}
  m_LastLoadedLayoutName: 
--- !u!114 &7
MonoBehaviour:
  m_ObjectHideFlags: 52
  m_CorrespondingSourceObject: {fileID: 0}
  m_PrefabInstance: {fileID: 0}
  m_PrefabAsset: {fileID: 0}
  m_GameObject: {fileID: 0}
  m_Enabled: 1
  m_EditorHideFlags: 1
  m_Script: {fileID: 12042, guid: 0000000000000000e000000000000000, type: 0}
  m_Name: 
  m_EditorClassIdentifier: 
  m_Children: []
  m_Position:
    serializedVersion: 2
    x: 0
    y: 1007
    width: 1920
    height: 20
  m_MinSize: {x: 0, y: 0}
  m_MaxSize: {x: 0, y: 0}
--- !u!114 &8
MonoBehaviour:
  m_ObjectHideFlags: 52
  m_CorrespondingSourceObject: {fileID: 0}
  m_PrefabInstance: {fileID: 0}
  m_PrefabAsset: {fileID: 0}
  m_GameObject: {fileID: 0}
  m_Enabled: 1
  m_EditorHideFlags: 1
  m_Script: {fileID: 12010, guid: 0000000000000000e000000000000000, type: 0}
  m_Name: 
  m_EditorClassIdentifier: 
  m_Children:
  - {fileID: 9}
  - {fileID: 14}
  m_Position:
    serializedVersion: 2
    x: 0
    y: 30
    width: 1920
    height: 977
  m_MinSize: {x: 300, y: 200}
  m_MaxSize: {x: 24288, y: 16192}
  vertical: 0
<<<<<<< HEAD
  controlID: 158
--- !u!114 &9
=======
  controlID: 107
--- !u!114 &6
>>>>>>> a3076254
MonoBehaviour:
  m_ObjectHideFlags: 52
  m_CorrespondingSourceObject: {fileID: 0}
  m_PrefabInstance: {fileID: 0}
  m_PrefabAsset: {fileID: 0}
  m_GameObject: {fileID: 0}
  m_Enabled: 1
  m_EditorHideFlags: 1
  m_Script: {fileID: 12010, guid: 0000000000000000e000000000000000, type: 0}
  m_Name: 
  m_EditorClassIdentifier: 
  m_Children:
  - {fileID: 10}
  - {fileID: 13}
  m_Position:
    serializedVersion: 2
    x: 0
    y: 0
    width: 1405
    height: 977
  m_MinSize: {x: 200, y: 200}
  m_MaxSize: {x: 16192, y: 16192}
  vertical: 1
<<<<<<< HEAD
  controlID: 159
--- !u!114 &10
=======
  controlID: 108
--- !u!114 &7
>>>>>>> a3076254
MonoBehaviour:
  m_ObjectHideFlags: 52
  m_CorrespondingSourceObject: {fileID: 0}
  m_PrefabInstance: {fileID: 0}
  m_PrefabAsset: {fileID: 0}
  m_GameObject: {fileID: 0}
  m_Enabled: 1
  m_EditorHideFlags: 1
  m_Script: {fileID: 12010, guid: 0000000000000000e000000000000000, type: 0}
  m_Name: 
  m_EditorClassIdentifier: 
  m_Children:
  - {fileID: 11}
  - {fileID: 12}
  m_Position:
    serializedVersion: 2
    x: 0
    y: 0
    width: 1405
    height: 585
  m_MinSize: {x: 200, y: 100}
  m_MaxSize: {x: 16192, y: 8096}
  vertical: 0
<<<<<<< HEAD
  controlID: 160
--- !u!114 &11
=======
  controlID: 109
--- !u!114 &8
>>>>>>> a3076254
MonoBehaviour:
  m_ObjectHideFlags: 52
  m_CorrespondingSourceObject: {fileID: 0}
  m_PrefabInstance: {fileID: 0}
  m_PrefabAsset: {fileID: 0}
  m_GameObject: {fileID: 0}
  m_Enabled: 1
  m_EditorHideFlags: 1
  m_Script: {fileID: 12006, guid: 0000000000000000e000000000000000, type: 0}
  m_Name: 
  m_EditorClassIdentifier: 
  m_Children: []
  m_Position:
    serializedVersion: 2
    x: 0
    y: 0
    width: 448
<<<<<<< HEAD
    height: 670
  m_MinSize: {x: 200, y: 200}
  m_MaxSize: {x: 4000, y: 4000}
  m_ActualView: {fileID: 17}
=======
    height: 585
  m_MinSize: {x: 201, y: 221}
  m_MaxSize: {x: 4001, y: 4021}
  m_ActualView: {fileID: 13}
>>>>>>> a3076254
  m_Panes:
  - {fileID: 17}
  m_Selected: 0
  m_LastSelected: 0
--- !u!114 &12
MonoBehaviour:
  m_ObjectHideFlags: 52
  m_CorrespondingSourceObject: {fileID: 0}
  m_PrefabInstance: {fileID: 0}
  m_PrefabAsset: {fileID: 0}
  m_GameObject: {fileID: 0}
  m_Enabled: 1
  m_EditorHideFlags: 1
  m_Script: {fileID: 12006, guid: 0000000000000000e000000000000000, type: 0}
  m_Name: GameView
  m_EditorClassIdentifier: 
  m_Children: []
  m_Position:
    serializedVersion: 2
    x: 448
    y: 0
    width: 957
<<<<<<< HEAD
    height: 670
  m_MinSize: {x: 100, y: 100}
  m_MaxSize: {x: 4000, y: 4000}
  m_ActualView: {fileID: 19}
  m_Panes:
  - {fileID: 18}
  - {fileID: 19}
  - {fileID: 16}
  m_Selected: 1
  m_LastSelected: 0
--- !u!114 &13
=======
    height: 585
  m_MinSize: {x: 202, y: 221}
  m_MaxSize: {x: 4002, y: 4021}
  m_ActualView: {fileID: 12}
  m_Panes:
  - {fileID: 14}
  - {fileID: 15}
  - {fileID: 12}
  m_Selected: 2
  m_LastSelected: 1
--- !u!114 &10
>>>>>>> a3076254
MonoBehaviour:
  m_ObjectHideFlags: 52
  m_CorrespondingSourceObject: {fileID: 0}
  m_PrefabInstance: {fileID: 0}
  m_PrefabAsset: {fileID: 0}
  m_GameObject: {fileID: 0}
  m_Enabled: 1
  m_EditorHideFlags: 1
  m_Script: {fileID: 12006, guid: 0000000000000000e000000000000000, type: 0}
  m_Name: ProjectBrowser
  m_EditorClassIdentifier: 
  m_Children: []
  m_Position:
    serializedVersion: 2
    x: 0
    y: 585
    width: 1405
    height: 392
  m_MinSize: {x: 231, y: 271}
  m_MaxSize: {x: 10001, y: 10021}
  m_ActualView: {fileID: 20}
  m_Panes:
  - {fileID: 20}
  - {fileID: 21}
  - {fileID: 22}
  m_Selected: 0
<<<<<<< HEAD
  m_LastSelected: 1
--- !u!114 &14
=======
  m_LastSelected: 2
--- !u!114 &11
>>>>>>> a3076254
MonoBehaviour:
  m_ObjectHideFlags: 52
  m_CorrespondingSourceObject: {fileID: 0}
  m_PrefabInstance: {fileID: 0}
  m_PrefabAsset: {fileID: 0}
  m_GameObject: {fileID: 0}
  m_Enabled: 1
  m_EditorHideFlags: 1
  m_Script: {fileID: 12006, guid: 0000000000000000e000000000000000, type: 0}
  m_Name: 
  m_EditorClassIdentifier: 
  m_Children: []
  m_Position:
    serializedVersion: 2
    x: 1405
    y: 0
    width: 515
    height: 977
  m_MinSize: {x: 275, y: 50}
  m_MaxSize: {x: 4000, y: 4000}
  m_ActualView: {fileID: 23}
  m_Panes:
  - {fileID: 23}
  m_Selected: 0
  m_LastSelected: 0
--- !u!114 &15
MonoBehaviour:
  m_ObjectHideFlags: 52
  m_CorrespondingSourceObject: {fileID: 0}
  m_PrefabInstance: {fileID: 0}
  m_PrefabAsset: {fileID: 0}
  m_GameObject: {fileID: 0}
  m_Enabled: 1
  m_EditorHideFlags: 0
  m_Script: {fileID: 13855, guid: 0000000000000000e000000000000000, type: 0}
  m_Name: 
  m_EditorClassIdentifier: 
  m_MinSize: {x: 310, y: 200}
  m_MaxSize: {x: 4000, y: 4000}
  m_TitleContent:
    m_Text: Preferences
    m_Image: {fileID: -5712115415447495865, guid: 0000000000000000d000000000000000,
      type: 0}
    m_Tooltip: 
  m_Pos:
    serializedVersion: 2
    x: 2258
    y: 442
    width: 1067
    height: 543
  m_ViewDataDictionary: {fileID: 0}
  m_OverlayCanvas:
    m_LastAppliedPresetName: Default
    m_SaveData: []
  m_PosLeft: {x: 0, y: 0}
  m_PosRight: {x: 0, y: 0}
  m_Scope: 0
  m_SplitterFlex: 0.2
  m_SearchText: 
  m_TreeViewState:
    scrollPos: {x: 0, y: 0}
    m_SelectedIDs: 71137e95
    m_LastClickedID: -1786899599
    m_ExpandedIDs: 2956c29689577ec100000000
    m_RenameOverlay:
      m_UserAcceptedRename: 0
      m_Name: 
      m_OriginalName: 
      m_EditFieldRect:
        serializedVersion: 2
        x: 0
        y: 0
        width: 0
        height: 0
      m_UserData: 0
      m_IsWaitingForDelay: 0
      m_IsRenaming: 0
      m_OriginalEventType: 11
      m_IsRenamingFilename: 0
      m_ClientGUIView: {fileID: 0}
    m_SearchString: 
--- !u!114 &16
MonoBehaviour:
  m_ObjectHideFlags: 52
  m_CorrespondingSourceObject: {fileID: 0}
  m_PrefabInstance: {fileID: 0}
  m_PrefabAsset: {fileID: 0}
  m_GameObject: {fileID: 0}
  m_Enabled: 1
  m_EditorHideFlags: 1
  m_Script: {fileID: 12015, guid: 0000000000000000e000000000000000, type: 0}
  m_Name: 
  m_EditorClassIdentifier: 
  m_MinSize: {x: 200, y: 200}
  m_MaxSize: {x: 4000, y: 4000}
  m_TitleContent:
    m_Text: Game
    m_Image: {fileID: -6423792434712278376, guid: 0000000000000000d000000000000000,
      type: 0}
    m_Tooltip: 
  m_Pos:
    serializedVersion: 2
    x: -1472
    y: 83
    width: 955
    height: 564
  m_ViewDataDictionary: {fileID: 0}
  m_OverlayCanvas:
    m_LastAppliedPresetName: Default
    m_SaveData: []
  m_SerializedViewNames:
  - UnityEditor.DeviceSimulation.SimulatorWindow
  m_SerializedViewValues:
  - C:\Users\telepresence\Documents\iviz\iviz\Library\PlayModeViewStates\52ee3b6c00545eb4b9d89130d9dd72d5
  m_PlayModeViewName: GameView
  m_ShowGizmos: 0
  m_TargetDisplay: 0
  m_ClearColor: {r: 0, g: 0, b: 0, a: 0}
  m_TargetSize: {x: 3840, y: 2160}
  m_TextureFilterMode: 0
  m_TextureHideFlags: 61
  m_RenderIMGUI: 1
  m_EnterPlayModeBehavior: 0
  m_UseMipMap: 0
  m_VSyncEnabled: 1
  m_Gizmos: 0
  m_Stats: 1
  m_SelectedSizes: 06000000000000001400000000000000000000000000000000000000000000000000000000000000
  m_ZoomArea:
    m_HRangeLocked: 0
    m_VRangeLocked: 0
    hZoomLockedByDefault: 0
    vZoomLockedByDefault: 0
    m_HBaseRangeMin: -1920
    m_HBaseRangeMax: 1920
    m_VBaseRangeMin: -1080
    m_VBaseRangeMax: 1080
    m_HAllowExceedBaseRangeMin: 1
    m_HAllowExceedBaseRangeMax: 1
    m_VAllowExceedBaseRangeMin: 1
    m_VAllowExceedBaseRangeMax: 1
    m_ScaleWithWindow: 0
    m_HSlider: 0
    m_VSlider: 0
    m_IgnoreScrollWheelUntilClicked: 0
    m_EnableMouseInput: 1
    m_EnableSliderZoomHorizontal: 0
    m_EnableSliderZoomVertical: 0
    m_UniformScale: 1
    m_UpDirection: 1
    m_DrawArea:
      serializedVersion: 2
      x: 0
      y: 21
      width: 955
      height: 543
    m_Scale: {x: 0.24869792, y: 0.24869794}
    m_Translation: {x: 477.5, y: 271.5}
    m_MarginLeft: 0
    m_MarginRight: 0
    m_MarginTop: 0
    m_MarginBottom: 0
    m_LastShownAreaInsideMargins:
      serializedVersion: 2
      x: -1920
      y: -1091.6858
      width: 3840
      height: 2183.3716
    m_MinimalGUI: 1
  m_defaultScale: 0.24869792
  m_LastWindowPixelSize: {x: 955, y: 564}
  m_ClearInEditMode: 1
  m_NoCameraWarning: 1
  m_LowResolutionForAspectRatios: 01000100000100000100
  m_XRRenderMode: 0
  m_RenderTexture: {fileID: 0}
--- !u!114 &17
MonoBehaviour:
  m_ObjectHideFlags: 52
  m_CorrespondingSourceObject: {fileID: 0}
  m_PrefabInstance: {fileID: 0}
  m_PrefabAsset: {fileID: 0}
  m_GameObject: {fileID: 0}
  m_Enabled: 1
  m_EditorHideFlags: 1
  m_Script: {fileID: 12061, guid: 0000000000000000e000000000000000, type: 0}
  m_Name: 
  m_EditorClassIdentifier: 
  m_MinSize: {x: 200, y: 200}
  m_MaxSize: {x: 4000, y: 4000}
  m_TitleContent:
    m_Text: Hierarchy
    m_Image: {fileID: 7966133145522015247, guid: 0000000000000000d000000000000000,
      type: 0}
    m_Tooltip: 
  m_Pos:
    serializedVersion: 2
    x: -1920
    y: 83
    width: 447
    height: 564
  m_ViewDataDictionary: {fileID: 0}
  m_OverlayCanvas:
    m_LastAppliedPresetName: Default
    m_SaveData: []
  m_SceneHierarchy:
    m_TreeViewState:
      scrollPos: {x: 0, y: 0}
<<<<<<< HEAD
      m_SelectedIDs: aa7ff9ff
      m_LastClickedID: -426070
      m_ExpandedIDs: 08b2f9ffccb5f9ff5cbbf9ff20c0f9ffd851fbff3452fbff3a52fbff6a52fbfffec6ffff04c7ffff78ccffff00fbffff48090200740a02000e0c0200
=======
      m_SelectedIDs: 2c13ffff
      m_LastClickedID: -60628
      m_ExpandedIDs: 4812ffff3813ffffae16ffffde16ffffc24bffffb24cffff2850ffff5850ffff9683ffff8684fffffc87ffff2c88ffff1abaffff0abbffff80beffffb0befffffefaffff9a650000
>>>>>>> a3076254
      m_RenameOverlay:
        m_UserAcceptedRename: 0
        m_Name: 
        m_OriginalName: 
        m_EditFieldRect:
          serializedVersion: 2
          x: 0
          y: 0
          width: 0
          height: 0
        m_UserData: 0
        m_IsWaitingForDelay: 0
        m_IsRenaming: 0
        m_OriginalEventType: 11
        m_IsRenamingFilename: 0
        m_ClientGUIView: {fileID: 0}
      m_SearchString: 
    m_ExpandedScenes: []
    m_CurrenRootInstanceID: 0
    m_LockTracker:
      m_IsLocked: 0
    m_CurrentSortingName: TransformSorting
  m_WindowGUID: e858d7f82ec09694c833bbef81c83b88
--- !u!114 &18
MonoBehaviour:
  m_ObjectHideFlags: 52
  m_CorrespondingSourceObject: {fileID: 0}
  m_PrefabInstance: {fileID: 0}
  m_PrefabAsset: {fileID: 0}
  m_GameObject: {fileID: 0}
  m_Enabled: 1
  m_EditorHideFlags: 0
  m_Script: {fileID: 12013, guid: 0000000000000000e000000000000000, type: 0}
  m_Name: 
  m_EditorClassIdentifier: 
  m_MinSize: {x: 100, y: 100}
  m_MaxSize: {x: 4000, y: 4000}
  m_TitleContent:
    m_Text: Scene
    m_Image: {fileID: 2593428753322112591, guid: 0000000000000000d000000000000000,
      type: 0}
    m_Tooltip: 
  m_Pos:
    serializedVersion: 2
    x: -1472
    y: 83
    width: 955
    height: 564
  m_ViewDataDictionary: {fileID: 0}
  m_OverlayCanvas:
    m_LastAppliedPresetName: Default
    m_SaveData:
    - dockPosition: 0
      containerId: overlay-toolbar__top
      floating: 0
      collapsed: 0
      displayed: 1
      snapOffset: {x: -101, y: -26}
      snapOffsetDelta: {x: 0, y: 0}
      snapCorner: 3
      id: Tool Settings
      index: 0
      layout: 1
    - dockPosition: 0
      containerId: overlay-toolbar__top
      floating: 0
      collapsed: 0
      displayed: 1
      snapOffset: {x: -141, y: 149}
      snapOffsetDelta: {x: 0, y: 0}
      snapCorner: 1
      id: unity-grid-and-snap-toolbar
      index: 1
      layout: 1
    - dockPosition: 1
      containerId: overlay-toolbar__top
      floating: 0
      collapsed: 0
      displayed: 1
      snapOffset: {x: 0, y: 25}
      snapOffsetDelta: {x: 0, y: 0}
      snapCorner: 0
      id: unity-scene-view-toolbar
      index: 0
      layout: 1
    - dockPosition: 1
      containerId: overlay-toolbar__top
      floating: 0
      collapsed: 0
      displayed: 0
      snapOffset: {x: 0, y: 0}
      snapOffsetDelta: {x: 0, y: 0}
      snapCorner: 1
      id: unity-search-toolbar
      index: 1
      layout: 1
    - dockPosition: 0
      containerId: overlay-container--left
      floating: 0
      collapsed: 0
      displayed: 1
      snapOffset: {x: 0, y: 25}
      snapOffsetDelta: {x: 0, y: 0}
      snapCorner: 0
      id: unity-transform-toolbar
      index: 0
      layout: 2
    - dockPosition: 0
      containerId: overlay-container--right
      floating: 0
      collapsed: 0
      displayed: 1
      snapOffset: {x: 67.5, y: 86}
      snapOffsetDelta: {x: 0, y: 0}
      snapCorner: 0
      id: Orientation
      index: 0
      layout: 4
    - dockPosition: 1
      containerId: overlay-container--right
      floating: 0
      collapsed: 0
      displayed: 0
      snapOffset: {x: 0, y: 0}
      snapOffsetDelta: {x: 0, y: 0}
      snapCorner: 0
      id: Scene View/Light Settings
      index: 0
      layout: 4
    - dockPosition: 1
      containerId: overlay-container--right
      floating: 0
      collapsed: 0
      displayed: 0
      snapOffset: {x: 0, y: 0}
      snapOffsetDelta: {x: 0, y: 0}
      snapCorner: 0
      id: Scene View/Camera
      index: 1
      layout: 4
    - dockPosition: 1
      containerId: overlay-container--right
      floating: 0
      collapsed: 0
      displayed: 0
      snapOffset: {x: 0, y: 0}
      snapOffsetDelta: {x: 0, y: 0}
      snapCorner: 0
      id: Scene View/Cloth Constraints
      index: 2
      layout: 4
    - dockPosition: 1
      containerId: overlay-container--right
      floating: 0
      collapsed: 0
      displayed: 0
      snapOffset: {x: 0, y: 0}
      snapOffsetDelta: {x: 0, y: 0}
      snapCorner: 0
      id: Scene View/Cloth Collisions
      index: 3
      layout: 4
    - dockPosition: 1
      containerId: overlay-container--right
      floating: 0
      collapsed: 0
      displayed: 0
      snapOffset: {x: 0, y: 0}
      snapOffsetDelta: {x: 0, y: 0}
      snapCorner: 0
      id: Scene View/Navmesh Display
      index: 4
      layout: 4
    - dockPosition: 1
      containerId: overlay-container--right
      floating: 0
      collapsed: 0
      displayed: 0
      snapOffset: {x: 0, y: 0}
      snapOffsetDelta: {x: 0, y: 0}
      snapCorner: 0
      id: Scene View/Agent Display
      index: 5
      layout: 4
    - dockPosition: 1
      containerId: overlay-container--right
      floating: 0
      collapsed: 0
      displayed: 0
      snapOffset: {x: 0, y: 0}
      snapOffsetDelta: {x: 0, y: 0}
      snapCorner: 0
      id: Scene View/Obstacle Display
      index: 6
      layout: 4
    - dockPosition: 1
      containerId: overlay-container--right
      floating: 0
      collapsed: 0
      displayed: 0
      snapOffset: {x: 0, y: 0}
      snapOffsetDelta: {x: 0, y: 0}
      snapCorner: 0
      id: Scene View/Occlusion Culling
      index: 7
      layout: 4
    - dockPosition: 1
      containerId: overlay-container--right
      floating: 0
      collapsed: 0
      displayed: 0
      snapOffset: {x: 0, y: 0}
      snapOffsetDelta: {x: 0, y: 0}
      snapCorner: 0
      id: Scene View/Physics Debugger
      index: 8
      layout: 4
    - dockPosition: 1
      containerId: overlay-container--right
      floating: 0
      collapsed: 0
      displayed: 0
      snapOffset: {x: 0, y: 0}
      snapOffsetDelta: {x: 0, y: 0}
      snapCorner: 0
      id: Scene View/Scene Visibility
      index: 9
      layout: 4
    - dockPosition: 1
      containerId: overlay-container--right
      floating: 0
      collapsed: 0
      displayed: 0
      snapOffset: {x: 0, y: 0}
      snapOffsetDelta: {x: 0, y: 0}
      snapCorner: 0
      id: Scene View/Particles
      index: 10
      layout: 4
  m_WindowGUID: 8c964e1cddb6641fba195c389d271188
<<<<<<< HEAD
  m_Gizmos: 0
=======
  m_Gizmos: 1
>>>>>>> a3076254
  m_OverrideSceneCullingMask: 6917529027641081856
  m_SceneIsLit: 0
  m_SceneLighting: 1
  m_2DMode: 0
  m_isRotationLocked: 0
  m_PlayAudio: 0
  m_AudioPlay: 0
  m_Position:
<<<<<<< HEAD
    m_Target: {x: 0.59579104, y: 0.87715244, z: -1.0906682}
    speed: 2
    m_Value: {x: 0.59579104, y: 0.87715244, z: -1.0906682}
=======
    m_Target: {x: -3.000052, y: 2.4033296, z: -1.7921519}
    speed: 2
    m_Value: {x: -3.000052, y: 2.4033296, z: -1.7921519}
>>>>>>> a3076254
  m_RenderMode: 0
  m_CameraMode:
    drawMode: 0
    name: Shaded
    section: Shading Mode
  m_ValidateTrueMetals: 0
  m_DoValidateTrueMetals: 0
  m_ExposureSliderValue: 0
  m_SceneViewState:
    m_AlwaysRefresh: 0
    showFog: 1
    showSkybox: 0
    showFlares: 1
    showImageEffects: 1
    showParticleSystems: 1
    showVisualEffectGraphs: 1
    m_FxEnabled: 0
  m_Grid:
    xGrid:
      m_Fade:
        m_Target: 0
        speed: 2
        m_Value: 0
      m_Color: {r: 0.5, g: 0.5, b: 0.5, a: 0.4}
      m_Pivot: {x: 0, y: 0, z: 0}
      m_Size: {x: 0, y: 0}
    yGrid:
      m_Fade:
        m_Target: 1
        speed: 2
        m_Value: 1
      m_Color: {r: 0.5, g: 0.5, b: 0.5, a: 0.4}
      m_Pivot: {x: 0, y: 0, z: 0}
      m_Size: {x: 1, y: 1}
    zGrid:
      m_Fade:
        m_Target: 0
        speed: 2
        m_Value: 0
      m_Color: {r: 0.5, g: 0.5, b: 0.5, a: 0.4}
      m_Pivot: {x: 0, y: 0, z: 0}
      m_Size: {x: 0, y: 0}
    m_ShowGrid: 1
    m_GridAxis: 1
    m_gridOpacity: 0.5
  m_Rotation:
<<<<<<< HEAD
    m_Target: {x: 0.41923374, y: -0.30549058, z: 0.15226418, w: 0.84130293}
    speed: 2
    m_Value: {x: 0.41922194, y: -0.305482, z: 0.1522599, w: 0.84127927}
  m_Size:
    m_Target: 0.17605089
    speed: 2
    m_Value: 0.17605089
=======
    m_Target: {x: 0.11494225, y: 0.85313255, z: -0.21174176, w: 0.4628475}
    speed: 2
    m_Value: {x: 0.11493598, y: 0.853086, z: -0.2117302, w: 0.46282223}
  m_Size:
    m_Target: 0.112866774
    speed: 2
    m_Value: 0.112866774
>>>>>>> a3076254
  m_Ortho:
    m_Target: 0
    speed: 2
    m_Value: 0
  m_CameraSettings:
    m_Speed: 0.9741557
    m_SpeedNormalized: 0.48450038
    m_SpeedMin: 0.01
    m_SpeedMax: 2
    m_EasingEnabled: 1
    m_EasingDuration: 0.4
    m_AccelerationEnabled: 1
    m_FieldOfViewHorizontalOrVertical: 60
    m_NearClip: 0.03
    m_FarClip: 10000
    m_DynamicClip: 1
    m_OcclusionCulling: 0
  m_LastSceneViewRotation: {x: -0.08717229, y: 0.89959055, z: -0.21045254, w: -0.3726226}
  m_LastSceneViewOrtho: 0
  m_ReplacementShader: {fileID: 0}
  m_ReplacementString: 
  m_SceneVisActive: 1
  m_LastLockedObject: {fileID: 0}
  m_ViewIsLockedToObject: 0
--- !u!114 &19
MonoBehaviour:
  m_ObjectHideFlags: 52
  m_CorrespondingSourceObject: {fileID: 0}
  m_PrefabInstance: {fileID: 0}
  m_PrefabAsset: {fileID: 0}
  m_GameObject: {fileID: 0}
  m_Enabled: 1
  m_EditorHideFlags: 0
  m_Script: {fileID: 12013, guid: 0000000000000000e000000000000000, type: 0}
  m_Name: 
  m_EditorClassIdentifier: 
  m_MinSize: {x: 100, y: 100}
  m_MaxSize: {x: 4000, y: 4000}
  m_TitleContent:
    m_Text: Scene
    m_Image: {fileID: 2593428753322112591, guid: 0000000000000000d000000000000000,
      type: 0}
    m_Tooltip: 
  m_Pos:
    serializedVersion: 2
    x: -1472
    y: 83
    width: 955
    height: 564
  m_ViewDataDictionary: {fileID: 0}
  m_OverlayCanvas:
    m_LastAppliedPresetName: Default
    m_SaveData:
    - dockPosition: 0
      containerId: overlay-toolbar__top
      floating: 0
      collapsed: 0
      displayed: 1
      snapOffset: {x: -101, y: -26}
      snapOffsetDelta: {x: 0, y: 0}
      snapCorner: 3
      id: Tool Settings
      index: 0
      layout: 1
    - dockPosition: 0
      containerId: overlay-toolbar__top
      floating: 0
      collapsed: 0
      displayed: 1
      snapOffset: {x: -141, y: 149}
      snapOffsetDelta: {x: 0, y: 0}
      snapCorner: 1
      id: unity-grid-and-snap-toolbar
      index: 1
      layout: 1
    - dockPosition: 1
      containerId: overlay-toolbar__top
      floating: 0
      collapsed: 0
      displayed: 1
      snapOffset: {x: 0, y: 25}
      snapOffsetDelta: {x: 0, y: 0}
      snapCorner: 0
      id: unity-scene-view-toolbar
      index: 0
      layout: 1
    - dockPosition: 1
      containerId: overlay-toolbar__top
      floating: 0
      collapsed: 0
      displayed: 0
      snapOffset: {x: 0, y: 0}
      snapOffsetDelta: {x: 0, y: 0}
      snapCorner: 1
      id: unity-search-toolbar
      index: 1
      layout: 1
    - dockPosition: 0
      containerId: overlay-container--left
      floating: 0
      collapsed: 0
      displayed: 1
      snapOffset: {x: 0, y: 25}
      snapOffsetDelta: {x: 0, y: 0}
      snapCorner: 0
      id: unity-transform-toolbar
      index: 0
      layout: 2
    - dockPosition: 0
      containerId: overlay-container--right
      floating: 0
      collapsed: 0
      displayed: 1
      snapOffset: {x: 67.5, y: 86}
      snapOffsetDelta: {x: 0, y: 0}
      snapCorner: 0
      id: Orientation
      index: 0
      layout: 4
    - dockPosition: 1
      containerId: overlay-container--right
      floating: 0
      collapsed: 0
      displayed: 0
      snapOffset: {x: 0, y: 0}
      snapOffsetDelta: {x: 0, y: 0}
      snapCorner: 0
      id: Scene View/Light Settings
      index: 0
      layout: 4
    - dockPosition: 1
      containerId: overlay-container--right
      floating: 0
      collapsed: 0
      displayed: 0
      snapOffset: {x: 0, y: 0}
      snapOffsetDelta: {x: 0, y: 0}
      snapCorner: 0
      id: Scene View/Camera
      index: 1
      layout: 4
    - dockPosition: 1
      containerId: overlay-container--right
      floating: 0
      collapsed: 0
      displayed: 0
      snapOffset: {x: 0, y: 0}
      snapOffsetDelta: {x: 0, y: 0}
      snapCorner: 0
      id: Scene View/Cloth Constraints
      index: 2
      layout: 4
    - dockPosition: 1
      containerId: overlay-container--right
      floating: 0
      collapsed: 0
      displayed: 0
      snapOffset: {x: 0, y: 0}
      snapOffsetDelta: {x: 0, y: 0}
      snapCorner: 0
      id: Scene View/Cloth Collisions
      index: 3
      layout: 4
    - dockPosition: 1
      containerId: overlay-container--right
      floating: 0
      collapsed: 0
      displayed: 0
      snapOffset: {x: 0, y: 0}
      snapOffsetDelta: {x: 0, y: 0}
      snapCorner: 0
      id: Scene View/Navmesh Display
      index: 4
      layout: 4
    - dockPosition: 1
      containerId: overlay-container--right
      floating: 0
      collapsed: 0
      displayed: 0
      snapOffset: {x: 0, y: 0}
      snapOffsetDelta: {x: 0, y: 0}
      snapCorner: 0
      id: Scene View/Agent Display
      index: 5
      layout: 4
    - dockPosition: 1
      containerId: overlay-container--right
      floating: 0
      collapsed: 0
      displayed: 0
      snapOffset: {x: 0, y: 0}
      snapOffsetDelta: {x: 0, y: 0}
      snapCorner: 0
      id: Scene View/Obstacle Display
      index: 6
      layout: 4
    - dockPosition: 1
      containerId: overlay-container--right
      floating: 0
      collapsed: 0
      displayed: 0
      snapOffset: {x: 0, y: 0}
      snapOffsetDelta: {x: 0, y: 0}
      snapCorner: 0
      id: Scene View/Occlusion Culling
      index: 7
      layout: 4
    - dockPosition: 1
      containerId: overlay-container--right
      floating: 0
      collapsed: 0
      displayed: 0
      snapOffset: {x: 0, y: 0}
      snapOffsetDelta: {x: 0, y: 0}
      snapCorner: 0
      id: Scene View/Physics Debugger
      index: 8
      layout: 4
    - dockPosition: 1
      containerId: overlay-container--right
      floating: 0
      collapsed: 0
      displayed: 0
      snapOffset: {x: 0, y: 0}
      snapOffsetDelta: {x: 0, y: 0}
      snapCorner: 0
      id: Scene View/Scene Visibility
      index: 9
      layout: 4
    - dockPosition: 1
      containerId: overlay-container--right
      floating: 0
      collapsed: 0
      displayed: 0
      snapOffset: {x: 0, y: 0}
      snapOffsetDelta: {x: 0, y: 0}
      snapCorner: 0
      id: Scene View/Particles
      index: 10
      layout: 4
  m_WindowGUID: 9095addac8c45494b99088ea9033548e
  m_Gizmos: 0
  m_OverrideSceneCullingMask: 6917529027641081856
  m_SceneIsLit: 0
  m_SceneLighting: 1
  m_2DMode: 1
  m_isRotationLocked: 0
  m_PlayAudio: 0
  m_AudioPlay: 0
  m_Position:
<<<<<<< HEAD
    m_Target: {x: -0.04308123, y: -0.07466595, z: -0.030320473}
    speed: 2
    m_Value: {x: -0.04308123, y: -0.07466595, z: -0.030320473}
=======
    m_Target: {x: 152.27698, y: 80.66231, z: -0.04489556}
    speed: 2
    m_Value: {x: 152.27698, y: 80.66231, z: -0.04489556}
>>>>>>> a3076254
  m_RenderMode: 0
  m_CameraMode:
    drawMode: 0
    name: Shaded
    section: Shading Mode
  m_ValidateTrueMetals: 0
  m_DoValidateTrueMetals: 0
  m_ExposureSliderValue: 0
  m_SceneViewState:
    m_AlwaysRefresh: 0
    showFog: 1
    showSkybox: 0
    showFlares: 1
    showImageEffects: 1
    showParticleSystems: 1
    showVisualEffectGraphs: 1
    m_FxEnabled: 0
  m_Grid:
    xGrid:
      m_Fade:
        m_Target: 0
        speed: 2
        m_Value: 0
      m_Color: {r: 0.5, g: 0.5, b: 0.5, a: 0.4}
      m_Pivot: {x: 0, y: 0, z: 0}
      m_Size: {x: 0, y: 0}
    yGrid:
      m_Fade:
        m_Target: 0
        speed: 2
        m_Value: 0
      m_Color: {r: 0.5, g: 0.5, b: 0.5, a: 0.4}
      m_Pivot: {x: 0, y: 0, z: 0}
      m_Size: {x: 1, y: 1}
    zGrid:
      m_Fade:
        m_Target: 1
        speed: 2
        m_Value: 1
      m_Color: {r: 0.5, g: 0.5, b: 0.5, a: 0.4}
      m_Pivot: {x: 0, y: 0, z: 0}
      m_Size: {x: 1, y: 1}
    m_ShowGrid: 1
    m_GridAxis: 1
    m_gridOpacity: 0.5
  m_Rotation:
    m_Target: {x: 0, y: 0, z: 0, w: 1}
    speed: 2
    m_Value: {x: 0, y: 0, z: 0, w: 1}
  m_Size:
<<<<<<< HEAD
    m_Target: 1.0219041
    speed: 2
    m_Value: 1.0219041
=======
    m_Target: 99.28985
    speed: 2
    m_Value: 99.28985
>>>>>>> a3076254
  m_Ortho:
    m_Target: 1
    speed: 2
    m_Value: 1
  m_CameraSettings:
    m_Speed: 0.9562457
    m_SpeedNormalized: 0.47550038
    m_SpeedMin: 0.01
    m_SpeedMax: 2
    m_EasingEnabled: 1
    m_EasingDuration: 0.4
    m_AccelerationEnabled: 1
    m_FieldOfViewHorizontalOrVertical: 60
    m_NearClip: 0.03
    m_FarClip: 10000
    m_DynamicClip: 1
    m_OcclusionCulling: 0
  m_LastSceneViewRotation: {x: -0.08717229, y: 0.89959055, z: -0.21045254, w: -0.3726226}
  m_LastSceneViewOrtho: 0
  m_ReplacementShader: {fileID: 0}
  m_ReplacementString: 
  m_SceneVisActive: 1
  m_LastLockedObject: {fileID: 0}
  m_ViewIsLockedToObject: 0
--- !u!114 &20
MonoBehaviour:
  m_ObjectHideFlags: 52
  m_CorrespondingSourceObject: {fileID: 0}
  m_PrefabInstance: {fileID: 0}
  m_PrefabAsset: {fileID: 0}
  m_GameObject: {fileID: 0}
  m_Enabled: 1
  m_EditorHideFlags: 1
  m_Script: {fileID: 12014, guid: 0000000000000000e000000000000000, type: 0}
  m_Name: 
  m_EditorClassIdentifier: 
  m_MinSize: {x: 230, y: 250}
  m_MaxSize: {x: 10000, y: 10000}
  m_TitleContent:
    m_Text: Project
    m_Image: {fileID: -5467254957812901981, guid: 0000000000000000d000000000000000,
      type: 0}
    m_Tooltip: 
  m_Pos:
    serializedVersion: 2
    x: -1920
    y: 668
    width: 1404
    height: 371
  m_ViewDataDictionary: {fileID: 0}
  m_OverlayCanvas:
    m_LastAppliedPresetName: Default
    m_SaveData: []
  m_SearchFilter:
    m_NameFilter: 
    m_ClassNames: []
    m_AssetLabels: []
    m_AssetBundleNames: []
    m_VersionControlStates: []
    m_SoftLockControlStates: []
    m_ReferencingInstanceIDs: 
    m_SceneHandles: 
    m_ShowAllHits: 0
    m_SkipHidden: 0
    m_SearchArea: 1
    m_Folders:
<<<<<<< HEAD
    - Assets/Application/Controllers/XR
=======
    - Assets/Core/Shaders
>>>>>>> a3076254
    m_Globs: []
    m_OriginalText: 
  m_ViewMode: 1
  m_StartGridSize: 64
  m_LastFolders:
<<<<<<< HEAD
  - Assets/Application/Controllers/XR
=======
  - Assets/Core/Shaders
>>>>>>> a3076254
  m_LastFoldersGridSize: -1
  m_LastProjectPath: /Users/akzeac/Documents/iviz/iviz
  m_LockTracker:
    m_IsLocked: 0
  m_FolderTreeState:
<<<<<<< HEAD
    scrollPos: {x: 0, y: 159}
    m_SelectedIDs: 8e800000
    m_LastClickedID: 32910
    m_ExpandedIDs: 00000000747700007677000078770000d4770000d87700008880000090800000381d0200601d0200621d02009a1d0200b61d020000ca9a3b
    m_RenameOverlay:
      m_UserAcceptedRename: 0
      m_Name: Displays
      m_OriginalName: Displays
=======
    scrollPos: {x: 0, y: 145}
    m_SelectedIDs: a8750000
    m_LastClickedID: 30120
    m_ExpandedIDs: 000000002475000026750000287500002a7500002c7500002e750000307500003275000034750000367500003875000000ca9a3b
    m_RenameOverlay:
      m_UserAcceptedRename: 0
      m_Name: Meshes
      m_OriginalName: Meshes
>>>>>>> a3076254
      m_EditFieldRect:
        serializedVersion: 2
        x: 0
        y: 0
        width: 0
        height: 0
<<<<<<< HEAD
      m_UserData: 30584
=======
      m_UserData: 30140
>>>>>>> a3076254
      m_IsWaitingForDelay: 0
      m_IsRenaming: 0
      m_OriginalEventType: 0
      m_IsRenamingFilename: 1
      m_ClientGUIView: {fileID: 13}
    m_SearchString: 
    m_CreateAssetUtility:
      m_EndAction: {fileID: 0}
      m_InstanceID: 0
      m_Path: 
      m_Icon: {fileID: 0}
      m_ResourceFile: 
  m_AssetTreeState:
    scrollPos: {x: 0, y: 0}
    m_SelectedIDs: 
    m_LastClickedID: 0
<<<<<<< HEAD
    m_ExpandedIDs: 00000000747700007677000078770000
=======
    m_ExpandedIDs: 000000002475000026750000287500002a7500002c7500002e7500003075000032750000347500003675000038750000
>>>>>>> a3076254
    m_RenameOverlay:
      m_UserAcceptedRename: 0
      m_Name: 
      m_OriginalName: 
      m_EditFieldRect:
        serializedVersion: 2
        x: 0
        y: 0
        width: 0
        height: 0
      m_UserData: 0
      m_IsWaitingForDelay: 0
      m_IsRenaming: 0
      m_OriginalEventType: 11
      m_IsRenamingFilename: 1
      m_ClientGUIView: {fileID: 0}
    m_SearchString: 
    m_CreateAssetUtility:
      m_EndAction: {fileID: 0}
      m_InstanceID: 0
      m_Path: 
      m_Icon: {fileID: 0}
      m_ResourceFile: 
  m_ListAreaState:
    m_SelectedInstanceIDs: 
    m_LastClickedInstanceID: 0
    m_HadKeyboardFocusLastEvent: 1
    m_ExpandedInstanceIDs: c62300008e7c0000be0a0400e60a0400e60b010030680000dc3a010010f901007255010060f90100126e000086670000da490100066c010088cb000096cb000000000000e60200002e720000
    m_RenameOverlay:
      m_UserAcceptedRename: 0
      m_Name: 
      m_OriginalName: 
      m_EditFieldRect:
        serializedVersion: 2
        x: 0
        y: 0
        width: 0
        height: 0
      m_UserData: 0
      m_IsWaitingForDelay: 0
      m_IsRenaming: 0
      m_OriginalEventType: 11
      m_IsRenamingFilename: 1
      m_ClientGUIView: {fileID: 13}
    m_CreateAssetUtility:
      m_EndAction: {fileID: 0}
      m_InstanceID: 0
      m_Path: 
      m_Icon: {fileID: 0}
      m_ResourceFile: 
    m_NewAssetIndexInList: -1
    m_ScrollPosition: {x: 0, y: 0}
    m_GridSize: 64
  m_SkipHiddenPackages: 0
  m_DirectoriesAreaWidth: 250
--- !u!114 &21
MonoBehaviour:
  m_ObjectHideFlags: 52
  m_CorrespondingSourceObject: {fileID: 0}
  m_PrefabInstance: {fileID: 0}
  m_PrefabAsset: {fileID: 0}
  m_GameObject: {fileID: 0}
  m_Enabled: 1
  m_EditorHideFlags: 1
  m_Script: {fileID: 12003, guid: 0000000000000000e000000000000000, type: 0}
  m_Name: 
  m_EditorClassIdentifier: 
  m_MinSize: {x: 100, y: 100}
  m_MaxSize: {x: 4000, y: 4000}
  m_TitleContent:
    m_Text: Console
    m_Image: {fileID: -4327648978806127646, guid: 0000000000000000d000000000000000,
      type: 0}
    m_Tooltip: 
  m_Pos:
    serializedVersion: 2
    x: -1921
    y: 811
    width: 1404
    height: 228
  m_ViewDataDictionary: {fileID: 0}
  m_OverlayCanvas:
    m_LastAppliedPresetName: Default
    m_SaveData: []
--- !u!114 &22
MonoBehaviour:
  m_ObjectHideFlags: 52
  m_CorrespondingSourceObject: {fileID: 0}
  m_PrefabInstance: {fileID: 0}
  m_PrefabAsset: {fileID: 0}
  m_GameObject: {fileID: 0}
  m_Enabled: 1
  m_EditorHideFlags: 0
  m_Script: {fileID: 12070, guid: 0000000000000000e000000000000000, type: 0}
  m_Name: 
  m_EditorClassIdentifier: 
  m_MinSize: {x: 880, y: 216}
  m_MaxSize: {x: 4000, y: 4000}
  m_TitleContent:
    m_Text: Profiler
    m_Image: {fileID: -1089619856830078684, guid: 0000000000000000d000000000000000,
      type: 0}
    m_Tooltip: 
  m_Pos:
    serializedVersion: 2
    x: -1920
    y: 668
    width: 1404
    height: 371
  m_ViewDataDictionary: {fileID: 0}
  m_OverlayCanvas:
    m_LastAppliedPresetName: Default
    m_SaveData: []
  m_Recording: 1
  m_ActiveNativePlatformSupportModuleName: 
  m_AllModules:
  - rid: 2873775274915528704
  - rid: 2873775274915528705
  - rid: 2873775274915528706
  - rid: 2873775274915528707
  - rid: 2873775274915528708
  - rid: 2873775274915528709
  - rid: 2873775274915528710
  - rid: 2873775274915528711
  - rid: 2873775274915528712
  - rid: 2873775274915528713
  - rid: 2873775274915528714
  - rid: 2873775274915528715
  - rid: 2873775274915528716
  - rid: 2873775274915528717
  - rid: 2873775274915528718
  - rid: 2873775274915528719
  m_CallstackRecordMode: 1
  m_ClearOnPlay: 0
  references:
    version: 2
    RefIds:
    - rid: 2873775274915528704
      type: {class: CPUProfilerModule, ns: UnityEditorInternal.Profiling, asm: UnityEditor.CoreModule}
      data:
        m_Identifier: UnityEditorInternal.Profiling.CPUProfilerModule, UnityEditor.CoreModule,
          Version=0.0.0.0, Culture=neutral, PublicKeyToken=null
        m_PaneScroll: {x: 0, y: 0}
        m_ViewType: 2
        updateViewLive: 0
        m_CurrentFrameIndex: -1
        m_HierarchyOverruledThreadFromSelection: 0
        m_ProfilerViewFilteringOptions: 1
        m_FrameDataHierarchyView:
          m_Serialized: 1
          m_TreeViewState:
            scrollPos: {x: 0, y: 39}
            m_SelectedIDs: 85000000
            m_LastClickedID: 0
            m_ExpandedIDs: 0100000003000000
            m_RenameOverlay:
              m_UserAcceptedRename: 0
              m_Name: 
              m_OriginalName: 
              m_EditFieldRect:
                serializedVersion: 2
                x: 0
                y: 0
                width: 0
                height: 0
              m_UserData: 0
              m_IsWaitingForDelay: 0
              m_IsRenaming: 0
              m_OriginalEventType: 11
              m_IsRenamingFilename: 0
              m_ClientGUIView: {fileID: 0}
            m_SearchString: 
          m_MultiColumnHeaderState:
            m_Columns:
            - width: 1428.5
              sortedAscending: 1
              headerContent:
                m_Text: Overview
                m_Image: {fileID: 0}
                m_Tooltip: 
              contextMenuText: 
              headerTextAlignment: 0
              sortingArrowAlignment: 2
              minWidth: 200
              maxWidth: 1000000
              autoResize: 1
              allowToggleVisibility: 0
              canSort: 1
              userData: 0
            - width: 80
              sortedAscending: 0
              headerContent:
                m_Text: Total
                m_Image: {fileID: 0}
                m_Tooltip: 
              contextMenuText: 
              headerTextAlignment: 0
              sortingArrowAlignment: 2
              minWidth: 50
              maxWidth: 1000000
              autoResize: 0
              allowToggleVisibility: 1
              canSort: 1
              userData: 0
            - width: 80
              sortedAscending: 0
              headerContent:
                m_Text: Self
                m_Image: {fileID: 0}
                m_Tooltip: 
              contextMenuText: 
              headerTextAlignment: 0
              sortingArrowAlignment: 2
              minWidth: 50
              maxWidth: 1000000
              autoResize: 0
              allowToggleVisibility: 1
              canSort: 1
              userData: 0
            - width: 80
              sortedAscending: 0
              headerContent:
                m_Text: Calls
                m_Image: {fileID: 0}
                m_Tooltip: 
              contextMenuText: 
              headerTextAlignment: 0
              sortingArrowAlignment: 2
              minWidth: 50
              maxWidth: 1000000
              autoResize: 0
              allowToggleVisibility: 1
              canSort: 1
              userData: 0
            - width: 80
              sortedAscending: 0
              headerContent:
                m_Text: GC Alloc
                m_Image: {fileID: 0}
                m_Tooltip: 
              contextMenuText: 
              headerTextAlignment: 0
              sortingArrowAlignment: 2
              minWidth: 50
              maxWidth: 1000000
              autoResize: 0
              allowToggleVisibility: 1
              canSort: 1
              userData: 0
            - width: 80
              sortedAscending: 0
              headerContent:
                m_Text: Time ms
                m_Image: {fileID: 0}
                m_Tooltip: 
              contextMenuText: 
              headerTextAlignment: 0
              sortingArrowAlignment: 2
              minWidth: 50
              maxWidth: 1000000
              autoResize: 0
              allowToggleVisibility: 1
              canSort: 1
              userData: 0
            - width: 80
              sortedAscending: 0
              headerContent:
                m_Text: Self ms
                m_Image: {fileID: 0}
                m_Tooltip: 
              contextMenuText: 
              headerTextAlignment: 0
              sortingArrowAlignment: 2
              minWidth: 50
              maxWidth: 1000000
              autoResize: 0
              allowToggleVisibility: 1
              canSort: 1
              userData: 0
            - width: 25
              sortedAscending: 0
              headerContent:
                m_Text: 
                m_Image: {fileID: -5161429177145976760, guid: 0000000000000000d000000000000000,
                  type: 0}
                m_Tooltip: Warnings
              contextMenuText: 
              headerTextAlignment: 0
              sortingArrowAlignment: 2
              minWidth: 25
              maxWidth: 25
              autoResize: 0
              allowToggleVisibility: 1
              canSort: 1
              userData: 0
            m_VisibleColumns: 0000000001000000020000000300000004000000050000000600000007000000
            m_SortedColumns: 05000000
          m_ThreadIndexInThreadNames: 0
          m_DetailedViewType: 0
          m_DetailedViewSpliterState:
            ID: 0
            splitterInitialOffset: 0
            currentActiveSplitter: -1
            realSizes:
            - 0
            - 0
            relativeSizes:
            - 0.7
            - 0.3
            minSizes:
            - 450
            - 50
            maxSizes:
            - 0
            - 0
            lastTotalSize: 0
            splitSize: 6
            xOffset: 0
            m_Version: 1
            oldRealSizes: 
            oldMinSizes: 
            oldMaxSizes: 
            oldSplitSize: 0
          m_DetailedObjectsView:
            m_SelectedID: -1
            m_TreeViewState:
              scrollPos: {x: 0, y: 0}
              m_SelectedIDs: 
              m_LastClickedID: 0
              m_ExpandedIDs: 
              m_RenameOverlay:
                m_UserAcceptedRename: 0
                m_Name: 
                m_OriginalName: 
                m_EditFieldRect:
                  serializedVersion: 2
                  x: 0
                  y: 0
                  width: 0
                  height: 0
                m_UserData: 0
                m_IsWaitingForDelay: 0
                m_IsRenaming: 0
                m_OriginalEventType: 11
                m_IsRenamingFilename: 0
                m_ClientGUIView: {fileID: 0}
              m_SearchString: 
            m_MultiColumnHeaderState:
              m_Columns: []
              m_VisibleColumns: 
              m_SortedColumns: 
            m_VertSplit:
              ID: 0
              splitterInitialOffset: 0
              currentActiveSplitter: 0
              realSizes: []
              relativeSizes: []
              minSizes: []
              maxSizes: []
              lastTotalSize: 0
              splitSize: 0
              xOffset: 0
              m_Version: 1
              oldRealSizes: 
              oldMinSizes: 
              oldMaxSizes: 
              oldSplitSize: 0
          m_DetailedCallsView:
            m_SelectedID: -1
            m_VertSplit:
              ID: 0
              splitterInitialOffset: 0
              currentActiveSplitter: 0
              realSizes: []
              relativeSizes: []
              minSizes: []
              maxSizes: []
              lastTotalSize: 0
              splitSize: 0
              xOffset: 0
              m_Version: 1
              oldRealSizes: 
              oldMinSizes: 
              oldMaxSizes: 
              oldSplitSize: 0
            m_CalleesTreeView:
              m_ViewState:
                scrollPos: {x: 0, y: 0}
                m_SelectedIDs: 
                m_LastClickedID: 0
                m_ExpandedIDs: 
                m_RenameOverlay:
                  m_UserAcceptedRename: 0
                  m_Name: 
                  m_OriginalName: 
                  m_EditFieldRect:
                    serializedVersion: 2
                    x: 0
                    y: 0
                    width: 0
                    height: 0
                  m_UserData: 0
                  m_IsWaitingForDelay: 0
                  m_IsRenaming: 0
                  m_OriginalEventType: 11
                  m_IsRenamingFilename: 0
                  m_ClientGUIView: {fileID: 0}
                m_SearchString: 
              m_ViewHeaderState:
                m_Columns:
                - width: 150
                  sortedAscending: 1
                  headerContent:
                    m_Text: Called From
                    m_Image: {fileID: 0}
                    m_Tooltip: 'Parents the selected function is called from


                      (Press
                      ''F'' for frame selection)'
                  contextMenuText: 
                  headerTextAlignment: 0
                  sortingArrowAlignment: 2
                  minWidth: 150
                  maxWidth: 1000000
                  autoResize: 1
                  allowToggleVisibility: 0
                  canSort: 1
                  userData: 0
                - width: 60
                  sortedAscending: 0
                  headerContent:
                    m_Text: Calls
                    m_Image: {fileID: 0}
                    m_Tooltip: Total number of calls in a selected frame
                  contextMenuText: 
                  headerTextAlignment: 0
                  sortingArrowAlignment: 2
                  minWidth: 60
                  maxWidth: 1000000
                  autoResize: 0
                  allowToggleVisibility: 1
                  canSort: 1
                  userData: 0
                - width: 60
                  sortedAscending: 0
                  headerContent:
                    m_Text: GC Alloc
                    m_Image: {fileID: 0}
                    m_Tooltip: 
                  contextMenuText: 
                  headerTextAlignment: 0
                  sortingArrowAlignment: 2
                  minWidth: 60
                  maxWidth: 1000000
                  autoResize: 0
                  allowToggleVisibility: 1
                  canSort: 1
                  userData: 0
                - width: 60
                  sortedAscending: 0
                  headerContent:
                    m_Text: Time ms
                    m_Image: {fileID: 0}
                    m_Tooltip: Total time the selected function spends within a parent
                  contextMenuText: 
                  headerTextAlignment: 0
                  sortingArrowAlignment: 2
                  minWidth: 60
                  maxWidth: 1000000
                  autoResize: 0
                  allowToggleVisibility: 1
                  canSort: 1
                  userData: 0
                - width: 60
                  sortedAscending: 0
                  headerContent:
                    m_Text: Time %
                    m_Image: {fileID: 0}
                    m_Tooltip: Shows how often the selected function was called from
                      the parent call
                  contextMenuText: 
                  headerTextAlignment: 0
                  sortingArrowAlignment: 2
                  minWidth: 60
                  maxWidth: 1000000
                  autoResize: 0
                  allowToggleVisibility: 1
                  canSort: 1
                  userData: 0
                m_VisibleColumns: 0000000001000000020000000300000004000000
                m_SortedColumns: 03000000
            m_CallersTreeView:
              m_ViewState:
                scrollPos: {x: 0, y: 0}
                m_SelectedIDs: 
                m_LastClickedID: 0
                m_ExpandedIDs: 
                m_RenameOverlay:
                  m_UserAcceptedRename: 0
                  m_Name: 
                  m_OriginalName: 
                  m_EditFieldRect:
                    serializedVersion: 2
                    x: 0
                    y: 0
                    width: 0
                    height: 0
                  m_UserData: 0
                  m_IsWaitingForDelay: 0
                  m_IsRenaming: 0
                  m_OriginalEventType: 11
                  m_IsRenamingFilename: 0
                  m_ClientGUIView: {fileID: 0}
                m_SearchString: 
              m_ViewHeaderState:
                m_Columns:
                - width: 150
                  sortedAscending: 1
                  headerContent:
                    m_Text: Called From
                    m_Image: {fileID: 0}
                    m_Tooltip: 'Parents the selected function is called from


                      (Press
                      ''F'' for frame selection)'
                  contextMenuText: 
                  headerTextAlignment: 0
                  sortingArrowAlignment: 2
                  minWidth: 150
                  maxWidth: 1000000
                  autoResize: 1
                  allowToggleVisibility: 0
                  canSort: 1
                  userData: 0
                - width: 60
                  sortedAscending: 0
                  headerContent:
                    m_Text: Calls
                    m_Image: {fileID: 0}
                    m_Tooltip: Total number of calls in a selected frame
                  contextMenuText: 
                  headerTextAlignment: 0
                  sortingArrowAlignment: 2
                  minWidth: 60
                  maxWidth: 1000000
                  autoResize: 0
                  allowToggleVisibility: 1
                  canSort: 1
                  userData: 0
                - width: 60
                  sortedAscending: 0
                  headerContent:
                    m_Text: GC Alloc
                    m_Image: {fileID: 0}
                    m_Tooltip: 
                  contextMenuText: 
                  headerTextAlignment: 0
                  sortingArrowAlignment: 2
                  minWidth: 60
                  maxWidth: 1000000
                  autoResize: 0
                  allowToggleVisibility: 1
                  canSort: 1
                  userData: 0
                - width: 60
                  sortedAscending: 0
                  headerContent:
                    m_Text: Time ms
                    m_Image: {fileID: 0}
                    m_Tooltip: Total time the selected function spends within a parent
                  contextMenuText: 
                  headerTextAlignment: 0
                  sortingArrowAlignment: 2
                  minWidth: 60
                  maxWidth: 1000000
                  autoResize: 0
                  allowToggleVisibility: 1
                  canSort: 1
                  userData: 0
                - width: 60
                  sortedAscending: 0
                  headerContent:
                    m_Text: Time %
                    m_Image: {fileID: 0}
                    m_Tooltip: Shows how often the selected function was called from
                      the parent call
                  contextMenuText: 
                  headerTextAlignment: 0
                  sortingArrowAlignment: 2
                  minWidth: 60
                  maxWidth: 1000000
                  autoResize: 0
                  allowToggleVisibility: 1
                  canSort: 1
                  userData: 0
                m_VisibleColumns: 0000000001000000020000000300000004000000
                m_SortedColumns: 03000000
          m_FullThreadName: Main Thread
          m_ThreadName: Main Thread
          <threadId>k__BackingField: 4651478528
          <threadIndex>k__BackingField: 0
          m_GroupName: 
    - rid: 2873775274915528705
      type: {class: GPUProfilerModule, ns: UnityEditorInternal.Profiling, asm: UnityEditor.CoreModule}
      data:
        m_Identifier: UnityEditorInternal.Profiling.GPUProfilerModule, UnityEditor.CoreModule,
          Version=0.0.0.0, Culture=neutral, PublicKeyToken=null
        m_PaneScroll: {x: 0, y: 0}
        m_ViewType: 0
        updateViewLive: 0
        m_CurrentFrameIndex: -1
        m_HierarchyOverruledThreadFromSelection: 0
        m_ProfilerViewFilteringOptions: 1
        m_FrameDataHierarchyView:
          m_Serialized: 0
          m_TreeViewState:
            scrollPos: {x: 0, y: 0}
            m_SelectedIDs: 
            m_LastClickedID: 0
            m_ExpandedIDs: 
            m_RenameOverlay:
              m_UserAcceptedRename: 0
              m_Name: 
              m_OriginalName: 
              m_EditFieldRect:
                serializedVersion: 2
                x: 0
                y: 0
                width: 0
                height: 0
              m_UserData: 0
              m_IsWaitingForDelay: 0
              m_IsRenaming: 0
              m_OriginalEventType: 11
              m_IsRenamingFilename: 0
              m_ClientGUIView: {fileID: 0}
            m_SearchString: 
          m_MultiColumnHeaderState:
            m_Columns: []
            m_VisibleColumns: 
            m_SortedColumns: 
          m_ThreadIndexInThreadNames: 0
          m_DetailedViewType: 0
          m_DetailedViewSpliterState:
            ID: 0
            splitterInitialOffset: 0
            currentActiveSplitter: 0
            realSizes: []
            relativeSizes: []
            minSizes: []
            maxSizes: []
            lastTotalSize: 0
            splitSize: 0
            xOffset: 0
            m_Version: 1
            oldRealSizes: 
            oldMinSizes: 
            oldMaxSizes: 
            oldSplitSize: 0
          m_DetailedObjectsView:
            m_SelectedID: 0
            m_TreeViewState:
              scrollPos: {x: 0, y: 0}
              m_SelectedIDs: 
              m_LastClickedID: 0
              m_ExpandedIDs: 
              m_RenameOverlay:
                m_UserAcceptedRename: 0
                m_Name: 
                m_OriginalName: 
                m_EditFieldRect:
                  serializedVersion: 2
                  x: 0
                  y: 0
                  width: 0
                  height: 0
                m_UserData: 0
                m_IsWaitingForDelay: 0
                m_IsRenaming: 0
                m_OriginalEventType: 11
                m_IsRenamingFilename: 0
                m_ClientGUIView: {fileID: 0}
              m_SearchString: 
            m_MultiColumnHeaderState:
              m_Columns: []
              m_VisibleColumns: 
              m_SortedColumns: 
            m_VertSplit:
              ID: 0
              splitterInitialOffset: 0
              currentActiveSplitter: 0
              realSizes: []
              relativeSizes: []
              minSizes: []
              maxSizes: []
              lastTotalSize: 0
              splitSize: 0
              xOffset: 0
              m_Version: 1
              oldRealSizes: 
              oldMinSizes: 
              oldMaxSizes: 
              oldSplitSize: 0
          m_DetailedCallsView:
            m_SelectedID: -1
            m_VertSplit:
              ID: 0
              splitterInitialOffset: 0
              currentActiveSplitter: 0
              realSizes: []
              relativeSizes: []
              minSizes: []
              maxSizes: []
              lastTotalSize: 0
              splitSize: 0
              xOffset: 0
              m_Version: 1
              oldRealSizes: 
              oldMinSizes: 
              oldMaxSizes: 
              oldSplitSize: 0
            m_CalleesTreeView:
              m_ViewState:
                scrollPos: {x: 0, y: 0}
                m_SelectedIDs: 
                m_LastClickedID: 0
                m_ExpandedIDs: 
                m_RenameOverlay:
                  m_UserAcceptedRename: 0
                  m_Name: 
                  m_OriginalName: 
                  m_EditFieldRect:
                    serializedVersion: 2
                    x: 0
                    y: 0
                    width: 0
                    height: 0
                  m_UserData: 0
                  m_IsWaitingForDelay: 0
                  m_IsRenaming: 0
                  m_OriginalEventType: 11
                  m_IsRenamingFilename: 0
                  m_ClientGUIView: {fileID: 0}
                m_SearchString: 
              m_ViewHeaderState:
                m_Columns:
                - width: 150
                  sortedAscending: 1
                  headerContent:
                    m_Text: Called From
                    m_Image: {fileID: 0}
                    m_Tooltip: 'Parents the selected function is called from


                      (Press
                      ''F'' for frame selection)'
                  contextMenuText: 
                  headerTextAlignment: 0
                  sortingArrowAlignment: 2
                  minWidth: 150
                  maxWidth: 1000000
                  autoResize: 1
                  allowToggleVisibility: 0
                  canSort: 1
                  userData: 0
                - width: 60
                  sortedAscending: 0
                  headerContent:
                    m_Text: Calls
                    m_Image: {fileID: 0}
                    m_Tooltip: Total number of calls in a selected frame
                  contextMenuText: 
                  headerTextAlignment: 0
                  sortingArrowAlignment: 2
                  minWidth: 60
                  maxWidth: 1000000
                  autoResize: 0
                  allowToggleVisibility: 1
                  canSort: 1
                  userData: 0
                - width: 60
                  sortedAscending: 0
                  headerContent:
                    m_Text: GC Alloc
                    m_Image: {fileID: 0}
                    m_Tooltip: 
                  contextMenuText: 
                  headerTextAlignment: 0
                  sortingArrowAlignment: 2
                  minWidth: 60
                  maxWidth: 1000000
                  autoResize: 0
                  allowToggleVisibility: 1
                  canSort: 1
                  userData: 0
                - width: 60
                  sortedAscending: 0
                  headerContent:
                    m_Text: Time ms
                    m_Image: {fileID: 0}
                    m_Tooltip: Total time the selected function spends within a parent
                  contextMenuText: 
                  headerTextAlignment: 0
                  sortingArrowAlignment: 2
                  minWidth: 60
                  maxWidth: 1000000
                  autoResize: 0
                  allowToggleVisibility: 1
                  canSort: 1
                  userData: 0
                - width: 60
                  sortedAscending: 0
                  headerContent:
                    m_Text: Time %
                    m_Image: {fileID: 0}
                    m_Tooltip: Shows how often the selected function was called from
                      the parent call
                  contextMenuText: 
                  headerTextAlignment: 0
                  sortingArrowAlignment: 2
                  minWidth: 60
                  maxWidth: 1000000
                  autoResize: 0
                  allowToggleVisibility: 1
                  canSort: 1
                  userData: 0
                m_VisibleColumns: 0000000001000000020000000300000004000000
                m_SortedColumns: 03000000
            m_CallersTreeView:
              m_ViewState:
                scrollPos: {x: 0, y: 0}
                m_SelectedIDs: 
                m_LastClickedID: 0
                m_ExpandedIDs: 
                m_RenameOverlay:
                  m_UserAcceptedRename: 0
                  m_Name: 
                  m_OriginalName: 
                  m_EditFieldRect:
                    serializedVersion: 2
                    x: 0
                    y: 0
                    width: 0
                    height: 0
                  m_UserData: 0
                  m_IsWaitingForDelay: 0
                  m_IsRenaming: 0
                  m_OriginalEventType: 11
                  m_IsRenamingFilename: 0
                  m_ClientGUIView: {fileID: 0}
                m_SearchString: 
              m_ViewHeaderState:
                m_Columns:
                - width: 150
                  sortedAscending: 1
                  headerContent:
                    m_Text: Called From
                    m_Image: {fileID: 0}
                    m_Tooltip: 'Parents the selected function is called from


                      (Press
                      ''F'' for frame selection)'
                  contextMenuText: 
                  headerTextAlignment: 0
                  sortingArrowAlignment: 2
                  minWidth: 150
                  maxWidth: 1000000
                  autoResize: 1
                  allowToggleVisibility: 0
                  canSort: 1
                  userData: 0
                - width: 60
                  sortedAscending: 0
                  headerContent:
                    m_Text: Calls
                    m_Image: {fileID: 0}
                    m_Tooltip: Total number of calls in a selected frame
                  contextMenuText: 
                  headerTextAlignment: 0
                  sortingArrowAlignment: 2
                  minWidth: 60
                  maxWidth: 1000000
                  autoResize: 0
                  allowToggleVisibility: 1
                  canSort: 1
                  userData: 0
                - width: 60
                  sortedAscending: 0
                  headerContent:
                    m_Text: GC Alloc
                    m_Image: {fileID: 0}
                    m_Tooltip: 
                  contextMenuText: 
                  headerTextAlignment: 0
                  sortingArrowAlignment: 2
                  minWidth: 60
                  maxWidth: 1000000
                  autoResize: 0
                  allowToggleVisibility: 1
                  canSort: 1
                  userData: 0
                - width: 60
                  sortedAscending: 0
                  headerContent:
                    m_Text: Time ms
                    m_Image: {fileID: 0}
                    m_Tooltip: Total time the selected function spends within a parent
                  contextMenuText: 
                  headerTextAlignment: 0
                  sortingArrowAlignment: 2
                  minWidth: 60
                  maxWidth: 1000000
                  autoResize: 0
                  allowToggleVisibility: 1
                  canSort: 1
                  userData: 0
                - width: 60
                  sortedAscending: 0
                  headerContent:
                    m_Text: Time %
                    m_Image: {fileID: 0}
                    m_Tooltip: Shows how often the selected function was called from
                      the parent call
                  contextMenuText: 
                  headerTextAlignment: 0
                  sortingArrowAlignment: 2
                  minWidth: 60
                  maxWidth: 1000000
                  autoResize: 0
                  allowToggleVisibility: 1
                  canSort: 1
                  userData: 0
                m_VisibleColumns: 0000000001000000020000000300000004000000
                m_SortedColumns: 03000000
          m_FullThreadName: Main Thread
          m_ThreadName: Main Thread
          <threadId>k__BackingField: 0
          <threadIndex>k__BackingField: -1
          m_GroupName: 
    - rid: 2873775274915528706
      type: {class: RenderingProfilerModule, ns: UnityEditorInternal.Profiling, asm: UnityEditor.CoreModule}
      data:
        m_Identifier: UnityEditorInternal.Profiling.RenderingProfilerModule, UnityEditor.CoreModule,
          Version=0.0.0.0, Culture=neutral, PublicKeyToken=null
        m_PaneScroll: {x: 0, y: 0}
    - rid: 2873775274915528707
      type: {class: MemoryProfilerModule, ns: UnityEditorInternal.Profiling, asm: UnityEditor.CoreModule}
      data:
        m_Identifier: UnityEditorInternal.Profiling.MemoryProfilerModule, UnityEditor.CoreModule,
          Version=0.0.0.0, Culture=neutral, PublicKeyToken=null
        m_PaneScroll: {x: 0, y: 0}
        m_ViewSplit:
          ID: 4551
          splitterInitialOffset: 0
          currentActiveSplitter: -1
          realSizes:
          - 964
          - 413
          relativeSizes:
          - 0.7
          - 0.3
          minSizes:
          - 450
          - 50
          maxSizes:
          - 0
          - 0
          lastTotalSize: 1377
          splitSize: 6
          xOffset: 0
          m_Version: 1
          oldRealSizes: 
          oldMinSizes: 
          oldMaxSizes: 
          oldSplitSize: 0
    - rid: 2873775274915528708
      type: {class: AudioProfilerModule, ns: UnityEditorInternal.Profiling, asm: UnityEditor.CoreModule}
      data:
        m_Identifier: UnityEditorInternal.Profiling.AudioProfilerModule, UnityEditor.CoreModule,
          Version=0.0.0.0, Culture=neutral, PublicKeyToken=null
        m_PaneScroll: {x: 0, y: 0}
        m_ShowInactiveDSPChains: 0
        m_HighlightAudibleDSPChains: 1
        m_DSPGraphZoomFactor: 1
    - rid: 2873775274915528709
      type: {class: VideoProfilerModule, ns: UnityEditorInternal.Profiling, asm: UnityEditor.CoreModule}
      data:
        m_Identifier: UnityEditorInternal.Profiling.VideoProfilerModule, UnityEditor.CoreModule,
          Version=0.0.0.0, Culture=neutral, PublicKeyToken=null
        m_PaneScroll: {x: 0, y: 0}
    - rid: 2873775274915528710
      type: {class: PhysicsProfilerModule, ns: UnityEditorInternal.Profiling, asm: UnityEditor.CoreModule}
      data:
        m_Identifier: UnityEditorInternal.Profiling.PhysicsProfilerModule, UnityEditor.CoreModule,
          Version=0.0.0.0, Culture=neutral, PublicKeyToken=null
        m_PaneScroll: {x: 0, y: 0}
    - rid: 2873775274915528711
      type: {class: Physics2DProfilerModule, ns: UnityEditorInternal.Profiling, asm: UnityEditor.CoreModule}
      data:
        m_Identifier: UnityEditorInternal.Profiling.Physics2DProfilerModule, UnityEditor.CoreModule,
          Version=0.0.0.0, Culture=neutral, PublicKeyToken=null
        m_PaneScroll: {x: 0, y: 0}
    - rid: 2873775274915528712
      type: {class: NetworkingMessagesProfilerModule, ns: UnityEditorInternal.Profiling,
        asm: UnityEditor.CoreModule}
      data:
        m_Identifier: UnityEditorInternal.Profiling.NetworkingMessagesProfilerModule,
          UnityEditor.CoreModule, Version=0.0.0.0, Culture=neutral, PublicKeyToken=null
        m_PaneScroll: {x: 0, y: 0}
    - rid: 2873775274915528713
      type: {class: NetworkingOperationsProfilerModule, ns: UnityEditorInternal.Profiling,
        asm: UnityEditor.CoreModule}
      data:
        m_Identifier: UnityEditorInternal.Profiling.NetworkingOperationsProfilerModule,
          UnityEditor.CoreModule, Version=0.0.0.0, Culture=neutral, PublicKeyToken=null
        m_PaneScroll: {x: 0, y: 0}
        m_NetworkSplit:
          ID: 0
          splitterInitialOffset: 0
          currentActiveSplitter: -1
          realSizes:
          - 0
          - 0
          relativeSizes:
          - 0.2
          - 0.8
          minSizes:
          - 100
          - 100
          maxSizes:
          - 0
          - 0
          lastTotalSize: 0
          splitSize: 6
          xOffset: 0
          m_Version: 1
          oldRealSizes: 
          oldMinSizes: 
          oldMaxSizes: 
          oldSplitSize: 0
        msgNames:
        - UserMessage
        - ObjectDestroy
        - ClientRpc
        - ObjectSpawn
        - Owner
        - Command
        - LocalPlayerTransform
        - SyncEvent
        - SyncVars
        - SyncList
        - ObjectSpawnScene
        - NetworkInfo
        - SpawnFinished
        - ObjectHide
        - CRC
        - ClientAuthority
    - rid: 2873775274915528714
      type: {class: UIProfilerModule, ns: UnityEditorInternal.Profiling, asm: UnityEditor.CoreModule}
      data:
        m_Identifier: UnityEditorInternal.Profiling.UIProfilerModule, UnityEditor.CoreModule,
          Version=0.0.0.0, Culture=neutral, PublicKeyToken=null
        m_PaneScroll: {x: 0, y: 0}
    - rid: 2873775274915528715
      type: {class: UIDetailsProfilerModule, ns: UnityEditorInternal.Profiling, asm: UnityEditor.CoreModule}
      data:
        m_Identifier: UnityEditorInternal.Profiling.UIDetailsProfilerModule, UnityEditor.CoreModule,
          Version=0.0.0.0, Culture=neutral, PublicKeyToken=null
        m_PaneScroll: {x: 0, y: 0}
    - rid: 2873775274915528716
      type: {class: GlobalIlluminationProfilerModule, ns: UnityEditorInternal.Profiling,
        asm: UnityEditor.CoreModule}
      data:
        m_Identifier: UnityEditorInternal.Profiling.GlobalIlluminationProfilerModule,
          UnityEditor.CoreModule, Version=0.0.0.0, Culture=neutral, PublicKeyToken=null
        m_PaneScroll: {x: 0, y: 0}
    - rid: 2873775274915528717
      type: {class: VirtualTexturingProfilerModule, ns: UnityEditorInternal.Profiling,
        asm: UnityEditor.CoreModule}
      data:
        m_Identifier: UnityEditorInternal.Profiling.VirtualTexturingProfilerModule,
          UnityEditor.CoreModule, Version=0.0.0.0, Culture=neutral, PublicKeyToken=null
        m_PaneScroll: {x: 0, y: 0}
        m_VTProfilerView:
          rid: 2873775274915528720
    - rid: 2873775274915528718
      type: {class: FileIOProfilerModule, ns: UnityEditorInternal.Profiling, asm: UnityEditor.CoreModule}
      data:
        m_Identifier: UnityEditorInternal.Profiling.FileIOProfilerModule, UnityEditor.CoreModule,
          Version=0.0.0.0, Culture=neutral, PublicKeyToken=null
        m_PaneScroll: {x: 0, y: 0}
    - rid: 2873775274915528719
      type: {class: AssetLoadingProfilerModule, ns: UnityEditorInternal.Profiling,
        asm: UnityEditor.CoreModule}
      data:
        m_Identifier: UnityEditorInternal.Profiling.AssetLoadingProfilerModule, UnityEditor.CoreModule,
          Version=0.0.0.0, Culture=neutral, PublicKeyToken=null
        m_PaneScroll: {x: 0, y: 0}
    - rid: 2873775274915528720
      type: {class: VirtualTexturingProfilerView, ns: UnityEditor, asm: UnityEditor.CoreModule}
      data:
        m_SortAscending: 0
        m_SortedColumn: -1
--- !u!114 &23
MonoBehaviour:
  m_ObjectHideFlags: 52
  m_CorrespondingSourceObject: {fileID: 0}
  m_PrefabInstance: {fileID: 0}
  m_PrefabAsset: {fileID: 0}
  m_GameObject: {fileID: 0}
  m_Enabled: 1
  m_EditorHideFlags: 1
  m_Script: {fileID: 12019, guid: 0000000000000000e000000000000000, type: 0}
  m_Name: 
  m_EditorClassIdentifier: 
  m_MinSize: {x: 275, y: 50}
  m_MaxSize: {x: 4000, y: 4000}
  m_TitleContent:
    m_Text: Inspector
    m_Image: {fileID: -2667387946076563598, guid: 0000000000000000d000000000000000,
      type: 0}
    m_Tooltip: 
  m_Pos:
    serializedVersion: 2
    x: -515
    y: 83
    width: 514
    height: 956
  m_ViewDataDictionary: {fileID: 0}
  m_OverlayCanvas:
    m_LastAppliedPresetName: Default
    m_SaveData: []
  m_ObjectsLockedBeforeSerialization: []
  m_InstanceIDsLockedBeforeSerialization: 
  m_PreviewResizer:
    m_CachedPref: 160
    m_ControlHash: -371814159
    m_PrefName: Preview_InspectorPreview
  m_LastInspectedObjectInstanceID: -1
  m_LastVerticalScrollValue: 0
  m_GlobalObjectId: 
  m_InspectorMode: 0
  m_LockTracker:
    m_IsLocked: 0
  m_PreviewWindow: {fileID: 0}<|MERGE_RESOLUTION|>--- conflicted
+++ resolved
@@ -14,100 +14,17 @@
   m_EditorClassIdentifier: 
   m_PixelRect:
     serializedVersion: 2
-<<<<<<< HEAD
-    x: 2258
-    y: 442
-    width: 1067
-    height: 564
-  m_ShowMode: 0
-  m_Title: Preferences
-  m_RootView: {fileID: 4}
-  m_MinSize: {x: 310, y: 221}
-  m_MaxSize: {x: 4000, y: 4021}
-  m_Maximized: 0
---- !u!114 &2
-MonoBehaviour:
-  m_ObjectHideFlags: 52
-  m_CorrespondingSourceObject: {fileID: 0}
-  m_PrefabInstance: {fileID: 0}
-  m_PrefabAsset: {fileID: 0}
-  m_GameObject: {fileID: 0}
-  m_Enabled: 1
-  m_EditorHideFlags: 0
-  m_Script: {fileID: 12004, guid: 0000000000000000e000000000000000, type: 0}
-  m_Name: 
-  m_EditorClassIdentifier: 
-  m_PixelRect:
-    serializedVersion: 2
-    x: 1440
-=======
     x: -1920
->>>>>>> a3076254
     y: 53
     width: 1920
     height: 1027
   m_ShowMode: 4
-<<<<<<< HEAD
-  m_Title: Scene
-  m_RootView: {fileID: 5}
-=======
   m_Title: Game
   m_RootView: {fileID: 2}
->>>>>>> a3076254
   m_MinSize: {x: 875, y: 300}
   m_MaxSize: {x: 10000, y: 10000}
   m_Maximized: 1
---- !u!114 &3
-MonoBehaviour:
-  m_ObjectHideFlags: 52
-  m_CorrespondingSourceObject: {fileID: 0}
-  m_PrefabInstance: {fileID: 0}
-  m_PrefabAsset: {fileID: 0}
-  m_GameObject: {fileID: 0}
-  m_Enabled: 1
-  m_EditorHideFlags: 0
-  m_Script: {fileID: 12006, guid: 0000000000000000e000000000000000, type: 0}
-  m_Name: PreferenceSettingsWindow
-  m_EditorClassIdentifier: 
-  m_Children: []
-  m_Position:
-    serializedVersion: 2
-    x: 0
-    y: 0
-    width: 1067
-    height: 564
-  m_MinSize: {x: 310, y: 200}
-  m_MaxSize: {x: 4000, y: 4000}
-  m_ActualView: {fileID: 15}
-  m_Panes:
-  - {fileID: 15}
-  m_Selected: 0
-  m_LastSelected: 0
---- !u!114 &4
-MonoBehaviour:
-  m_ObjectHideFlags: 52
-  m_CorrespondingSourceObject: {fileID: 0}
-  m_PrefabInstance: {fileID: 0}
-  m_PrefabAsset: {fileID: 0}
-  m_GameObject: {fileID: 0}
-  m_Enabled: 1
-  m_EditorHideFlags: 0
-  m_Script: {fileID: 12010, guid: 0000000000000000e000000000000000, type: 0}
-  m_Name: 
-  m_EditorClassIdentifier: 
-  m_Children:
-  - {fileID: 3}
-  m_Position:
-    serializedVersion: 2
-    x: 0
-    y: 0
-    width: 1067
-    height: 564
-  m_MinSize: {x: 310, y: 221}
-  m_MaxSize: {x: 4000, y: 4021}
-  vertical: 0
-  controlID: 41718
---- !u!114 &5
+--- !u!114 &2
 MonoBehaviour:
   m_ObjectHideFlags: 52
   m_CorrespondingSourceObject: {fileID: 0}
@@ -120,9 +37,9 @@
   m_Name: 
   m_EditorClassIdentifier: 
   m_Children:
-  - {fileID: 6}
-  - {fileID: 8}
-  - {fileID: 7}
+  - {fileID: 3}
+  - {fileID: 5}
+  - {fileID: 4}
   m_Position:
     serializedVersion: 2
     x: 0
@@ -135,7 +52,7 @@
   m_TopViewHeight: 30
   m_UseBottomView: 1
   m_BottomViewHeight: 20
---- !u!114 &6
+--- !u!114 &3
 MonoBehaviour:
   m_ObjectHideFlags: 52
   m_CorrespondingSourceObject: {fileID: 0}
@@ -157,7 +74,7 @@
   m_MinSize: {x: 0, y: 0}
   m_MaxSize: {x: 0, y: 0}
   m_LastLoadedLayoutName: 
---- !u!114 &7
+--- !u!114 &4
 MonoBehaviour:
   m_ObjectHideFlags: 52
   m_CorrespondingSourceObject: {fileID: 0}
@@ -178,7 +95,7 @@
     height: 20
   m_MinSize: {x: 0, y: 0}
   m_MaxSize: {x: 0, y: 0}
---- !u!114 &8
+--- !u!114 &5
 MonoBehaviour:
   m_ObjectHideFlags: 52
   m_CorrespondingSourceObject: {fileID: 0}
@@ -191,8 +108,8 @@
   m_Name: 
   m_EditorClassIdentifier: 
   m_Children:
-  - {fileID: 9}
-  - {fileID: 14}
+  - {fileID: 6}
+  - {fileID: 11}
   m_Position:
     serializedVersion: 2
     x: 0
@@ -202,13 +119,8 @@
   m_MinSize: {x: 300, y: 200}
   m_MaxSize: {x: 24288, y: 16192}
   vertical: 0
-<<<<<<< HEAD
-  controlID: 158
---- !u!114 &9
-=======
   controlID: 107
 --- !u!114 &6
->>>>>>> a3076254
 MonoBehaviour:
   m_ObjectHideFlags: 52
   m_CorrespondingSourceObject: {fileID: 0}
@@ -221,8 +133,8 @@
   m_Name: 
   m_EditorClassIdentifier: 
   m_Children:
+  - {fileID: 7}
   - {fileID: 10}
-  - {fileID: 13}
   m_Position:
     serializedVersion: 2
     x: 0
@@ -232,13 +144,8 @@
   m_MinSize: {x: 200, y: 200}
   m_MaxSize: {x: 16192, y: 16192}
   vertical: 1
-<<<<<<< HEAD
-  controlID: 159
---- !u!114 &10
-=======
   controlID: 108
 --- !u!114 &7
->>>>>>> a3076254
 MonoBehaviour:
   m_ObjectHideFlags: 52
   m_CorrespondingSourceObject: {fileID: 0}
@@ -251,8 +158,8 @@
   m_Name: 
   m_EditorClassIdentifier: 
   m_Children:
-  - {fileID: 11}
-  - {fileID: 12}
+  - {fileID: 8}
+  - {fileID: 9}
   m_Position:
     serializedVersion: 2
     x: 0
@@ -262,13 +169,8 @@
   m_MinSize: {x: 200, y: 100}
   m_MaxSize: {x: 16192, y: 8096}
   vertical: 0
-<<<<<<< HEAD
-  controlID: 160
---- !u!114 &11
-=======
   controlID: 109
 --- !u!114 &8
->>>>>>> a3076254
 MonoBehaviour:
   m_ObjectHideFlags: 52
   m_CorrespondingSourceObject: {fileID: 0}
@@ -286,22 +188,15 @@
     x: 0
     y: 0
     width: 448
-<<<<<<< HEAD
-    height: 670
-  m_MinSize: {x: 200, y: 200}
-  m_MaxSize: {x: 4000, y: 4000}
-  m_ActualView: {fileID: 17}
-=======
     height: 585
   m_MinSize: {x: 201, y: 221}
   m_MaxSize: {x: 4001, y: 4021}
   m_ActualView: {fileID: 13}
->>>>>>> a3076254
   m_Panes:
-  - {fileID: 17}
+  - {fileID: 13}
   m_Selected: 0
   m_LastSelected: 0
---- !u!114 &12
+--- !u!114 &9
 MonoBehaviour:
   m_ObjectHideFlags: 52
   m_CorrespondingSourceObject: {fileID: 0}
@@ -319,19 +214,6 @@
     x: 448
     y: 0
     width: 957
-<<<<<<< HEAD
-    height: 670
-  m_MinSize: {x: 100, y: 100}
-  m_MaxSize: {x: 4000, y: 4000}
-  m_ActualView: {fileID: 19}
-  m_Panes:
-  - {fileID: 18}
-  - {fileID: 19}
-  - {fileID: 16}
-  m_Selected: 1
-  m_LastSelected: 0
---- !u!114 &13
-=======
     height: 585
   m_MinSize: {x: 202, y: 221}
   m_MaxSize: {x: 4002, y: 4021}
@@ -343,7 +225,6 @@
   m_Selected: 2
   m_LastSelected: 1
 --- !u!114 &10
->>>>>>> a3076254
 MonoBehaviour:
   m_ObjectHideFlags: 52
   m_CorrespondingSourceObject: {fileID: 0}
@@ -364,19 +245,14 @@
     height: 392
   m_MinSize: {x: 231, y: 271}
   m_MaxSize: {x: 10001, y: 10021}
-  m_ActualView: {fileID: 20}
+  m_ActualView: {fileID: 16}
   m_Panes:
-  - {fileID: 20}
-  - {fileID: 21}
-  - {fileID: 22}
+  - {fileID: 16}
+  - {fileID: 17}
+  - {fileID: 18}
   m_Selected: 0
-<<<<<<< HEAD
-  m_LastSelected: 1
---- !u!114 &14
-=======
   m_LastSelected: 2
 --- !u!114 &11
->>>>>>> a3076254
 MonoBehaviour:
   m_ObjectHideFlags: 52
   m_CorrespondingSourceObject: {fileID: 0}
@@ -395,70 +271,14 @@
     y: 0
     width: 515
     height: 977
-  m_MinSize: {x: 275, y: 50}
-  m_MaxSize: {x: 4000, y: 4000}
-  m_ActualView: {fileID: 23}
+  m_MinSize: {x: 276, y: 71}
+  m_MaxSize: {x: 4001, y: 4021}
+  m_ActualView: {fileID: 19}
   m_Panes:
-  - {fileID: 23}
+  - {fileID: 19}
   m_Selected: 0
   m_LastSelected: 0
---- !u!114 &15
-MonoBehaviour:
-  m_ObjectHideFlags: 52
-  m_CorrespondingSourceObject: {fileID: 0}
-  m_PrefabInstance: {fileID: 0}
-  m_PrefabAsset: {fileID: 0}
-  m_GameObject: {fileID: 0}
-  m_Enabled: 1
-  m_EditorHideFlags: 0
-  m_Script: {fileID: 13855, guid: 0000000000000000e000000000000000, type: 0}
-  m_Name: 
-  m_EditorClassIdentifier: 
-  m_MinSize: {x: 310, y: 200}
-  m_MaxSize: {x: 4000, y: 4000}
-  m_TitleContent:
-    m_Text: Preferences
-    m_Image: {fileID: -5712115415447495865, guid: 0000000000000000d000000000000000,
-      type: 0}
-    m_Tooltip: 
-  m_Pos:
-    serializedVersion: 2
-    x: 2258
-    y: 442
-    width: 1067
-    height: 543
-  m_ViewDataDictionary: {fileID: 0}
-  m_OverlayCanvas:
-    m_LastAppliedPresetName: Default
-    m_SaveData: []
-  m_PosLeft: {x: 0, y: 0}
-  m_PosRight: {x: 0, y: 0}
-  m_Scope: 0
-  m_SplitterFlex: 0.2
-  m_SearchText: 
-  m_TreeViewState:
-    scrollPos: {x: 0, y: 0}
-    m_SelectedIDs: 71137e95
-    m_LastClickedID: -1786899599
-    m_ExpandedIDs: 2956c29689577ec100000000
-    m_RenameOverlay:
-      m_UserAcceptedRename: 0
-      m_Name: 
-      m_OriginalName: 
-      m_EditFieldRect:
-        serializedVersion: 2
-        x: 0
-        y: 0
-        width: 0
-        height: 0
-      m_UserData: 0
-      m_IsWaitingForDelay: 0
-      m_IsRenaming: 0
-      m_OriginalEventType: 11
-      m_IsRenamingFilename: 0
-      m_ClientGUIView: {fileID: 0}
-    m_SearchString: 
---- !u!114 &16
+--- !u!114 &12
 MonoBehaviour:
   m_ObjectHideFlags: 52
   m_CorrespondingSourceObject: {fileID: 0}
@@ -553,7 +373,7 @@
   m_LowResolutionForAspectRatios: 01000100000100000100
   m_XRRenderMode: 0
   m_RenderTexture: {fileID: 0}
---- !u!114 &17
+--- !u!114 &13
 MonoBehaviour:
   m_ObjectHideFlags: 52
   m_CorrespondingSourceObject: {fileID: 0}
@@ -585,15 +405,9 @@
   m_SceneHierarchy:
     m_TreeViewState:
       scrollPos: {x: 0, y: 0}
-<<<<<<< HEAD
-      m_SelectedIDs: aa7ff9ff
-      m_LastClickedID: -426070
-      m_ExpandedIDs: 08b2f9ffccb5f9ff5cbbf9ff20c0f9ffd851fbff3452fbff3a52fbff6a52fbfffec6ffff04c7ffff78ccffff00fbffff48090200740a02000e0c0200
-=======
       m_SelectedIDs: 2c13ffff
       m_LastClickedID: -60628
       m_ExpandedIDs: 4812ffff3813ffffae16ffffde16ffffc24bffffb24cffff2850ffff5850ffff9683ffff8684fffffc87ffff2c88ffff1abaffff0abbffff80beffffb0befffffefaffff9a650000
->>>>>>> a3076254
       m_RenameOverlay:
         m_UserAcceptedRename: 0
         m_Name: 
@@ -609,7 +423,7 @@
         m_IsRenaming: 0
         m_OriginalEventType: 11
         m_IsRenamingFilename: 0
-        m_ClientGUIView: {fileID: 0}
+        m_ClientGUIView: {fileID: 8}
       m_SearchString: 
     m_ExpandedScenes: []
     m_CurrenRootInstanceID: 0
@@ -617,7 +431,7 @@
       m_IsLocked: 0
     m_CurrentSortingName: TransformSorting
   m_WindowGUID: e858d7f82ec09694c833bbef81c83b88
---- !u!114 &18
+--- !u!114 &14
 MonoBehaviour:
   m_ObjectHideFlags: 52
   m_CorrespondingSourceObject: {fileID: 0}
@@ -834,11 +648,7 @@
       index: 10
       layout: 4
   m_WindowGUID: 8c964e1cddb6641fba195c389d271188
-<<<<<<< HEAD
-  m_Gizmos: 0
-=======
   m_Gizmos: 1
->>>>>>> a3076254
   m_OverrideSceneCullingMask: 6917529027641081856
   m_SceneIsLit: 0
   m_SceneLighting: 1
@@ -847,15 +657,9 @@
   m_PlayAudio: 0
   m_AudioPlay: 0
   m_Position:
-<<<<<<< HEAD
-    m_Target: {x: 0.59579104, y: 0.87715244, z: -1.0906682}
-    speed: 2
-    m_Value: {x: 0.59579104, y: 0.87715244, z: -1.0906682}
-=======
     m_Target: {x: -3.000052, y: 2.4033296, z: -1.7921519}
     speed: 2
     m_Value: {x: -3.000052, y: 2.4033296, z: -1.7921519}
->>>>>>> a3076254
   m_RenderMode: 0
   m_CameraMode:
     drawMode: 0
@@ -902,15 +706,6 @@
     m_GridAxis: 1
     m_gridOpacity: 0.5
   m_Rotation:
-<<<<<<< HEAD
-    m_Target: {x: 0.41923374, y: -0.30549058, z: 0.15226418, w: 0.84130293}
-    speed: 2
-    m_Value: {x: 0.41922194, y: -0.305482, z: 0.1522599, w: 0.84127927}
-  m_Size:
-    m_Target: 0.17605089
-    speed: 2
-    m_Value: 0.17605089
-=======
     m_Target: {x: 0.11494225, y: 0.85313255, z: -0.21174176, w: 0.4628475}
     speed: 2
     m_Value: {x: 0.11493598, y: 0.853086, z: -0.2117302, w: 0.46282223}
@@ -918,14 +713,13 @@
     m_Target: 0.112866774
     speed: 2
     m_Value: 0.112866774
->>>>>>> a3076254
   m_Ortho:
     m_Target: 0
     speed: 2
     m_Value: 0
   m_CameraSettings:
-    m_Speed: 0.9741557
-    m_SpeedNormalized: 0.48450038
+    m_Speed: 0.97216576
+    m_SpeedNormalized: 0.4835004
     m_SpeedMin: 0.01
     m_SpeedMax: 2
     m_EasingEnabled: 1
@@ -943,7 +737,7 @@
   m_SceneVisActive: 1
   m_LastLockedObject: {fileID: 0}
   m_ViewIsLockedToObject: 0
---- !u!114 &19
+--- !u!114 &15
 MonoBehaviour:
   m_ObjectHideFlags: 52
   m_CorrespondingSourceObject: {fileID: 0}
@@ -1169,15 +963,9 @@
   m_PlayAudio: 0
   m_AudioPlay: 0
   m_Position:
-<<<<<<< HEAD
-    m_Target: {x: -0.04308123, y: -0.07466595, z: -0.030320473}
-    speed: 2
-    m_Value: {x: -0.04308123, y: -0.07466595, z: -0.030320473}
-=======
     m_Target: {x: 152.27698, y: 80.66231, z: -0.04489556}
     speed: 2
     m_Value: {x: 152.27698, y: 80.66231, z: -0.04489556}
->>>>>>> a3076254
   m_RenderMode: 0
   m_CameraMode:
     drawMode: 0
@@ -1228,15 +1016,9 @@
     speed: 2
     m_Value: {x: 0, y: 0, z: 0, w: 1}
   m_Size:
-<<<<<<< HEAD
-    m_Target: 1.0219041
-    speed: 2
-    m_Value: 1.0219041
-=======
     m_Target: 99.28985
     speed: 2
     m_Value: 99.28985
->>>>>>> a3076254
   m_Ortho:
     m_Target: 1
     speed: 2
@@ -1261,7 +1043,7 @@
   m_SceneVisActive: 1
   m_LastLockedObject: {fileID: 0}
   m_ViewIsLockedToObject: 0
---- !u!114 &20
+--- !u!114 &16
 MonoBehaviour:
   m_ObjectHideFlags: 52
   m_CorrespondingSourceObject: {fileID: 0}
@@ -1303,36 +1085,18 @@
     m_SkipHidden: 0
     m_SearchArea: 1
     m_Folders:
-<<<<<<< HEAD
-    - Assets/Application/Controllers/XR
-=======
     - Assets/Core/Shaders
->>>>>>> a3076254
     m_Globs: []
     m_OriginalText: 
   m_ViewMode: 1
   m_StartGridSize: 64
   m_LastFolders:
-<<<<<<< HEAD
-  - Assets/Application/Controllers/XR
-=======
   - Assets/Core/Shaders
->>>>>>> a3076254
   m_LastFoldersGridSize: -1
   m_LastProjectPath: /Users/akzeac/Documents/iviz/iviz
   m_LockTracker:
     m_IsLocked: 0
   m_FolderTreeState:
-<<<<<<< HEAD
-    scrollPos: {x: 0, y: 159}
-    m_SelectedIDs: 8e800000
-    m_LastClickedID: 32910
-    m_ExpandedIDs: 00000000747700007677000078770000d4770000d87700008880000090800000381d0200601d0200621d02009a1d0200b61d020000ca9a3b
-    m_RenameOverlay:
-      m_UserAcceptedRename: 0
-      m_Name: Displays
-      m_OriginalName: Displays
-=======
     scrollPos: {x: 0, y: 145}
     m_SelectedIDs: a8750000
     m_LastClickedID: 30120
@@ -1341,23 +1105,18 @@
       m_UserAcceptedRename: 0
       m_Name: Meshes
       m_OriginalName: Meshes
->>>>>>> a3076254
       m_EditFieldRect:
         serializedVersion: 2
         x: 0
         y: 0
         width: 0
         height: 0
-<<<<<<< HEAD
-      m_UserData: 30584
-=======
       m_UserData: 30140
->>>>>>> a3076254
       m_IsWaitingForDelay: 0
       m_IsRenaming: 0
       m_OriginalEventType: 0
       m_IsRenamingFilename: 1
-      m_ClientGUIView: {fileID: 13}
+      m_ClientGUIView: {fileID: 10}
     m_SearchString: 
     m_CreateAssetUtility:
       m_EndAction: {fileID: 0}
@@ -1369,11 +1128,7 @@
     scrollPos: {x: 0, y: 0}
     m_SelectedIDs: 
     m_LastClickedID: 0
-<<<<<<< HEAD
-    m_ExpandedIDs: 00000000747700007677000078770000
-=======
     m_ExpandedIDs: 000000002475000026750000287500002a7500002c7500002e7500003075000032750000347500003675000038750000
->>>>>>> a3076254
     m_RenameOverlay:
       m_UserAcceptedRename: 0
       m_Name: 
@@ -1417,7 +1172,7 @@
       m_IsRenaming: 0
       m_OriginalEventType: 11
       m_IsRenamingFilename: 1
-      m_ClientGUIView: {fileID: 13}
+      m_ClientGUIView: {fileID: 10}
     m_CreateAssetUtility:
       m_EndAction: {fileID: 0}
       m_InstanceID: 0
@@ -1429,7 +1184,7 @@
     m_GridSize: 64
   m_SkipHiddenPackages: 0
   m_DirectoriesAreaWidth: 250
---- !u!114 &21
+--- !u!114 &17
 MonoBehaviour:
   m_ObjectHideFlags: 52
   m_CorrespondingSourceObject: {fileID: 0}
@@ -1458,7 +1213,7 @@
   m_OverlayCanvas:
     m_LastAppliedPresetName: Default
     m_SaveData: []
---- !u!114 &22
+--- !u!114 &18
 MonoBehaviour:
   m_ObjectHideFlags: 52
   m_CorrespondingSourceObject: {fileID: 0}
@@ -2480,7 +2235,7 @@
       data:
         m_SortAscending: 0
         m_SortedColumn: -1
---- !u!114 &23
+--- !u!114 &19
 MonoBehaviour:
   m_ObjectHideFlags: 52
   m_CorrespondingSourceObject: {fileID: 0}
