--- conflicted
+++ resolved
@@ -14,10 +14,6 @@
   m_EditorClassIdentifier: 
   m_PixelRect:
     serializedVersion: 2
-<<<<<<< HEAD
-    x: -1920
-    y: 43
-=======
     x: 4261
     y: 245
     width: 641
@@ -44,18 +40,10 @@
     serializedVersion: 2
     x: 3360
     y: 53
->>>>>>> 7407317f
     width: 1920
     height: 934
   m_ShowMode: 4
   m_Title: Game
-<<<<<<< HEAD
-  m_RootView: {fileID: 6}
-  m_MinSize: {x: 875, y: 300}
-  m_MaxSize: {x: 10000, y: 10000}
-  m_Maximized: 1
---- !u!114 &2
-=======
   m_RootView: {fileID: 9}
   m_MinSize: {x: 875, y: 300}
   m_MaxSize: {x: 10000, y: 10000}
@@ -111,7 +99,6 @@
   vertical: 0
   controlID: 1110
 --- !u!114 &5
->>>>>>> 7407317f
 MonoBehaviour:
   m_ObjectHideFlags: 52
   m_CorrespondingSourceObject: {fileID: 0}
@@ -124,13 +111,8 @@
   m_Name: 
   m_EditorClassIdentifier: 
   m_Children:
-<<<<<<< HEAD
-  - {fileID: 9}
-  - {fileID: 3}
-=======
   - {fileID: 12}
   - {fileID: 6}
->>>>>>> 7407317f
   m_Position:
     serializedVersion: 2
     x: 0
@@ -140,13 +122,8 @@
   m_MinSize: {x: 300, y: 200}
   m_MaxSize: {x: 24288, y: 16192}
   vertical: 0
-<<<<<<< HEAD
-  controlID: 15
---- !u!114 &3
-=======
   controlID: 16
 --- !u!114 &6
->>>>>>> 7407317f
 MonoBehaviour:
   m_ObjectHideFlags: 52
   m_CorrespondingSourceObject: {fileID: 0}
@@ -164,17 +141,6 @@
     x: 1485
     y: 0
     width: 435
-<<<<<<< HEAD
-    height: 1067
-  m_MinSize: {x: 276, y: 71}
-  m_MaxSize: {x: 4001, y: 4021}
-  m_ActualView: {fileID: 14}
-  m_Panes:
-  - {fileID: 14}
-  m_Selected: 0
-  m_LastSelected: 0
---- !u!114 &4
-=======
     height: 884
   m_MinSize: {x: 276, y: 71}
   m_MaxSize: {x: 4001, y: 4021}
@@ -184,7 +150,6 @@
   m_Selected: 0
   m_LastSelected: 0
 --- !u!114 &7
->>>>>>> 7407317f
 MonoBehaviour:
   m_ObjectHideFlags: 52
   m_CorrespondingSourceObject: {fileID: 0}
@@ -201,18 +166,6 @@
     serializedVersion: 2
     x: 0
     y: 0
-<<<<<<< HEAD
-    width: 446
-    height: 752
-  m_MinSize: {x: 201, y: 221}
-  m_MaxSize: {x: 4001, y: 4021}
-  m_ActualView: {fileID: 15}
-  m_Panes:
-  - {fileID: 15}
-  m_Selected: 0
-  m_LastSelected: 0
---- !u!114 &5
-=======
     width: 447
     height: 490
   m_MinSize: {x: 201, y: 221}
@@ -223,7 +176,6 @@
   m_Selected: 0
   m_LastSelected: 0
 --- !u!114 &8
->>>>>>> 7407317f
 MonoBehaviour:
   m_ObjectHideFlags: 52
   m_CorrespondingSourceObject: {fileID: 0}
@@ -239,20 +191,6 @@
   m_Position:
     serializedVersion: 2
     x: 0
-<<<<<<< HEAD
-    y: 752
-    width: 1485
-    height: 315
-  m_MinSize: {x: 101, y: 121}
-  m_MaxSize: {x: 4001, y: 4021}
-  m_ActualView: {fileID: 17}
-  m_Panes:
-  - {fileID: 13}
-  - {fileID: 17}
-  m_Selected: 1
-  m_LastSelected: 0
---- !u!114 &6
-=======
     y: 490
     width: 1485
     height: 394
@@ -265,7 +203,6 @@
   m_Selected: 0
   m_LastSelected: 1
 --- !u!114 &9
->>>>>>> 7407317f
 MonoBehaviour:
   m_ObjectHideFlags: 52
   m_CorrespondingSourceObject: {fileID: 0}
@@ -278,15 +215,9 @@
   m_Name: 
   m_EditorClassIdentifier: 
   m_Children:
-<<<<<<< HEAD
-  - {fileID: 7}
-  - {fileID: 2}
-  - {fileID: 8}
-=======
   - {fileID: 10}
   - {fileID: 5}
   - {fileID: 11}
->>>>>>> 7407317f
   m_Position:
     serializedVersion: 2
     x: 0
@@ -299,11 +230,7 @@
   m_TopViewHeight: 30
   m_UseBottomView: 1
   m_BottomViewHeight: 20
-<<<<<<< HEAD
---- !u!114 &7
-=======
 --- !u!114 &10
->>>>>>> 7407317f
 MonoBehaviour:
   m_ObjectHideFlags: 52
   m_CorrespondingSourceObject: {fileID: 0}
@@ -325,11 +252,7 @@
   m_MinSize: {x: 0, y: 0}
   m_MaxSize: {x: 0, y: 0}
   m_LastLoadedLayoutName: 
-<<<<<<< HEAD
---- !u!114 &8
-=======
 --- !u!114 &11
->>>>>>> 7407317f
 MonoBehaviour:
   m_ObjectHideFlags: 52
   m_CorrespondingSourceObject: {fileID: 0}
@@ -350,11 +273,7 @@
     height: 20
   m_MinSize: {x: 0, y: 0}
   m_MaxSize: {x: 0, y: 0}
-<<<<<<< HEAD
---- !u!114 &9
-=======
 --- !u!114 &12
->>>>>>> 7407317f
 MonoBehaviour:
   m_ObjectHideFlags: 52
   m_CorrespondingSourceObject: {fileID: 0}
@@ -367,13 +286,8 @@
   m_Name: 
   m_EditorClassIdentifier: 
   m_Children:
-<<<<<<< HEAD
-  - {fileID: 10}
-  - {fileID: 5}
-=======
   - {fileID: 13}
   - {fileID: 8}
->>>>>>> 7407317f
   m_Position:
     serializedVersion: 2
     x: 0
@@ -383,13 +297,8 @@
   m_MinSize: {x: 200, y: 200}
   m_MaxSize: {x: 16192, y: 16192}
   vertical: 1
-<<<<<<< HEAD
-  controlID: 16
---- !u!114 &10
-=======
   controlID: 17
 --- !u!114 &13
->>>>>>> 7407317f
 MonoBehaviour:
   m_ObjectHideFlags: 52
   m_CorrespondingSourceObject: {fileID: 0}
@@ -402,33 +311,19 @@
   m_Name: 
   m_EditorClassIdentifier: 
   m_Children:
-<<<<<<< HEAD
-  - {fileID: 4}
-  - {fileID: 11}
-=======
   - {fileID: 7}
   - {fileID: 14}
->>>>>>> 7407317f
   m_Position:
     serializedVersion: 2
     x: 0
     y: 0
     width: 1485
-<<<<<<< HEAD
-    height: 752
-  m_MinSize: {x: 200, y: 100}
-  m_MaxSize: {x: 16192, y: 8096}
-  vertical: 0
-  controlID: 178
---- !u!114 &11
-=======
     height: 490
   m_MinSize: {x: 200, y: 100}
   m_MaxSize: {x: 16192, y: 8096}
   vertical: 0
   controlID: 18
 --- !u!114 &14
->>>>>>> 7407317f
 MonoBehaviour:
   m_ObjectHideFlags: 52
   m_CorrespondingSourceObject: {fileID: 0}
@@ -445,20 +340,6 @@
     serializedVersion: 2
     x: 447
     y: 0
-<<<<<<< HEAD
-    width: 1039
-    height: 752
-  m_MinSize: {x: 202, y: 221}
-  m_MaxSize: {x: 4002, y: 4021}
-  m_ActualView: {fileID: 16}
-  m_Panes:
-  - {fileID: 16}
-  - {fileID: 12}
-  - {fileID: 18}
-  m_Selected: 0
-  m_LastSelected: 2
---- !u!114 &12
-=======
     width: 1038
     height: 490
   m_MinSize: {x: 202, y: 221}
@@ -521,7 +402,6 @@
       m_ClientGUIView: {fileID: 0}
     m_SearchString: 
 --- !u!114 &16
->>>>>>> 7407317f
 MonoBehaviour:
   m_ObjectHideFlags: 52
   m_CorrespondingSourceObject: {fileID: 0}
@@ -550,11 +430,7 @@
   m_OverlayCanvas:
     m_LastAppliedPresetName: Default
     m_SaveData: []
-<<<<<<< HEAD
---- !u!114 &13
-=======
 --- !u!114 &17
->>>>>>> 7407317f
 MonoBehaviour:
   m_ObjectHideFlags: 52
   m_CorrespondingSourceObject: {fileID: 0}
@@ -575,17 +451,10 @@
     m_Tooltip: 
   m_Pos:
     serializedVersion: 2
-<<<<<<< HEAD
-    x: -1920
-    y: 825
-    width: 1484
-    height: 294
-=======
     x: 3360
     y: 573
     width: 1484
     height: 373
->>>>>>> 7407317f
   m_ViewDataDictionary: {fileID: 0}
   m_OverlayCanvas:
     m_LastAppliedPresetName: Default
@@ -603,57 +472,38 @@
     m_SkipHidden: 0
     m_SearchArea: 1
     m_Folders:
-<<<<<<< HEAD
-    - Assets/Internal/Materials
-=======
     - Assets/Internal/Widgets
->>>>>>> 7407317f
     m_Globs: []
     m_OriginalText: 
   m_ViewMode: 1
   m_StartGridSize: 64
   m_LastFolders:
-<<<<<<< HEAD
-  - Assets/Internal/Materials
-=======
   - Assets/Internal/Widgets
->>>>>>> 7407317f
   m_LastFoldersGridSize: -1
   m_LastProjectPath: /Users/akzeac/Documents/iviz/iviz
   m_LockTracker:
     m_IsLocked: 0
   m_FolderTreeState:
-<<<<<<< HEAD
-    scrollPos: {x: 0, y: 82}
-    m_SelectedIDs: 5efd0100
-    m_LastClickedID: 130398
-    m_ExpandedIDs: 000000003c7500003e75000040750000427500004475000046750000487500004a7500004c7500004e75000050750000527500005475000088c3000000ca9a3b
-=======
     scrollPos: {x: 0, y: 534}
     m_SelectedIDs: c6740000
     m_LastClickedID: 29894
     m_ExpandedIDs: 000000007c7400007e74000080740000947400009cc1000000ca9a3b
->>>>>>> 7407317f
     m_RenameOverlay:
       m_UserAcceptedRename: 0
-      m_Name: CommonMsgs
-      m_OriginalName: CommonMsgs
+      m_Name: 
+      m_OriginalName: 
       m_EditFieldRect:
         serializedVersion: 2
         x: 0
         y: 0
         width: 0
         height: 0
-      m_UserData: 50050
+      m_UserData: 0
       m_IsWaitingForDelay: 0
       m_IsRenaming: 0
-      m_OriginalEventType: 0
+      m_OriginalEventType: 11
       m_IsRenamingFilename: 1
-<<<<<<< HEAD
-      m_ClientGUIView: {fileID: 5}
-=======
       m_ClientGUIView: {fileID: 8}
->>>>>>> 7407317f
     m_SearchString: 
     m_CreateAssetUtility:
       m_EndAction: {fileID: 0}
@@ -665,11 +515,7 @@
     scrollPos: {x: 0, y: 0}
     m_SelectedIDs: 
     m_LastClickedID: 0
-<<<<<<< HEAD
-    m_ExpandedIDs: 000000003c7500003e75000040750000427500004475000046750000487500004a7500004c7500004e750000507500005275000054750000
-=======
     m_ExpandedIDs: 000000007c7400007e74000080740000
->>>>>>> 7407317f
     m_RenameOverlay:
       m_UserAcceptedRename: 0
       m_Name: 
@@ -696,7 +542,7 @@
   m_ListAreaState:
     m_SelectedInstanceIDs: 
     m_LastClickedInstanceID: 0
-    m_HadKeyboardFocusLastEvent: 0
+    m_HadKeyboardFocusLastEvent: 1
     m_ExpandedInstanceIDs: c62300008e7c0000be0a0400e60a0400e60b0100
     m_RenameOverlay:
       m_UserAcceptedRename: 0
@@ -713,11 +559,7 @@
       m_IsRenaming: 0
       m_OriginalEventType: 11
       m_IsRenamingFilename: 1
-<<<<<<< HEAD
-      m_ClientGUIView: {fileID: 11}
-=======
       m_ClientGUIView: {fileID: 14}
->>>>>>> 7407317f
     m_CreateAssetUtility:
       m_EndAction: {fileID: 0}
       m_InstanceID: 0
@@ -729,11 +571,7 @@
     m_GridSize: 64
   m_SkipHiddenPackages: 0
   m_DirectoriesAreaWidth: 250
-<<<<<<< HEAD
---- !u!114 &14
-=======
 --- !u!114 &18
->>>>>>> 7407317f
 MonoBehaviour:
   m_ObjectHideFlags: 52
   m_CorrespondingSourceObject: {fileID: 0}
@@ -775,11 +613,7 @@
   m_LockTracker:
     m_IsLocked: 0
   m_PreviewWindow: {fileID: 0}
-<<<<<<< HEAD
---- !u!114 &15
-=======
 --- !u!114 &19
->>>>>>> 7407317f
 MonoBehaviour:
   m_ObjectHideFlags: 52
   m_CorrespondingSourceObject: {fileID: 0}
@@ -800,17 +634,10 @@
     m_Tooltip: 
   m_Pos:
     serializedVersion: 2
-<<<<<<< HEAD
-    x: -1920
-    y: 73
-    width: 445
-    height: 731
-=======
     x: 3360
     y: 83
     width: 446
     height: 469
->>>>>>> 7407317f
   m_ViewDataDictionary: {fileID: 0}
   m_OverlayCanvas:
     m_LastAppliedPresetName: Default
@@ -818,15 +645,9 @@
   m_SceneHierarchy:
     m_TreeViewState:
       scrollPos: {x: 0, y: 0}
-<<<<<<< HEAD
-      m_SelectedIDs: 
-      m_LastClickedID: 0
-      m_ExpandedIDs: 00fbffff40600000e2630000be640000
-=======
       m_SelectedIDs: 56090100
       m_LastClickedID: 67926
       m_ExpandedIDs: ea3bfefff83bfeff56090100
->>>>>>> 7407317f
       m_RenameOverlay:
         m_UserAcceptedRename: 0
         m_Name: 
@@ -842,11 +663,7 @@
         m_IsRenaming: 0
         m_OriginalEventType: 11
         m_IsRenamingFilename: 0
-<<<<<<< HEAD
-        m_ClientGUIView: {fileID: 4}
-=======
         m_ClientGUIView: {fileID: 0}
->>>>>>> 7407317f
       m_SearchString: 
     m_ExpandedScenes: []
     m_CurrenRootInstanceID: 0
@@ -854,11 +671,7 @@
       m_IsLocked: 0
     m_CurrentSortingName: TransformSorting
   m_WindowGUID: e858d7f82ec09694c833bbef81c83b88
-<<<<<<< HEAD
---- !u!114 &16
-=======
 --- !u!114 &20
->>>>>>> 7407317f
 MonoBehaviour:
   m_ObjectHideFlags: 52
   m_CorrespondingSourceObject: {fileID: 0}
@@ -879,17 +692,10 @@
     m_Tooltip: 
   m_Pos:
     serializedVersion: 2
-<<<<<<< HEAD
-    x: -1474
-    y: 73
-    width: 1037
-    height: 731
-=======
     x: 3807
     y: 83
     width: 1036
     height: 469
->>>>>>> 7407317f
   m_ViewDataDictionary: {fileID: 0}
   m_OverlayCanvas:
     m_LastAppliedPresetName: Default
@@ -1091,15 +897,9 @@
   m_PlayAudio: 0
   m_AudioPlay: 0
   m_Position:
-<<<<<<< HEAD
-    m_Target: {x: -2.4835517, y: 2.3704112, z: -1.2175333}
-    speed: 2
-    m_Value: {x: -2.4835517, y: 2.3704112, z: -1.2175333}
-=======
     m_Target: {x: 561.0337, y: 223.86696, z: 3.6812835}
     speed: 2
     m_Value: {x: 561.0337, y: 223.86696, z: 3.6812835}
->>>>>>> 7407317f
   m_RenderMode: 0
   m_CameraMode:
     drawMode: 0
@@ -1146,15 +946,6 @@
     m_GridAxis: 1
     m_gridOpacity: 0.5
   m_Rotation:
-<<<<<<< HEAD
-    m_Target: {x: -0.16481982, y: -0.6792348, z: 0.16062692, w: -0.6969677}
-    speed: 2
-    m_Value: {x: -0.16481237, y: -0.6792041, z: 0.16061966, w: -0.69693625}
-  m_Size:
-    m_Target: 1.2598076
-    speed: 2
-    m_Value: 1.2598076
-=======
     m_Target: {x: 0, y: 0, z: 0, w: 1}
     speed: 2
     m_Value: {x: 0, y: 0, z: 0, w: 1}
@@ -1162,7 +953,6 @@
     m_Target: 136.79254
     speed: 2
     m_Value: 136.79254
->>>>>>> 7407317f
   m_Ortho:
     m_Target: 1
     speed: 2
@@ -1187,11 +977,7 @@
   m_SceneVisActive: 1
   m_LastLockedObject: {fileID: 0}
   m_ViewIsLockedToObject: 0
-<<<<<<< HEAD
---- !u!114 &17
-=======
 --- !u!114 &21
->>>>>>> 7407317f
 MonoBehaviour:
   m_ObjectHideFlags: 52
   m_CorrespondingSourceObject: {fileID: 0}
@@ -1212,26 +998,15 @@
     m_Tooltip: 
   m_Pos:
     serializedVersion: 2
-<<<<<<< HEAD
-    x: -1920
-    y: 825
-    width: 1484
-    height: 294
-=======
     x: 3360
     y: 707
     width: 1484
     height: 239
->>>>>>> 7407317f
   m_ViewDataDictionary: {fileID: 0}
   m_OverlayCanvas:
     m_LastAppliedPresetName: Default
     m_SaveData: []
-<<<<<<< HEAD
---- !u!114 &18
-=======
 --- !u!114 &22
->>>>>>> 7407317f
 MonoBehaviour:
   m_ObjectHideFlags: 52
   m_CorrespondingSourceObject: {fileID: 0}
@@ -1252,17 +1027,10 @@
     m_Tooltip: 
   m_Pos:
     serializedVersion: 2
-<<<<<<< HEAD
-    x: -1474
-    y: 73
-    width: 1037
-    height: 731
-=======
     x: 3807
     y: 83
     width: 1036
     height: 469
->>>>>>> 7407317f
   m_ViewDataDictionary: {fileID: 0}
   m_OverlayCanvas:
     m_LastAppliedPresetName: Default
@@ -1275,11 +1043,7 @@
   m_ShowGizmos: 0
   m_TargetDisplay: 0
   m_ClearColor: {r: 0, g: 0, b: 0, a: 0}
-<<<<<<< HEAD
-  m_TargetSize: {x: 1037, y: 710}
-=======
   m_TargetSize: {x: 1036, y: 448}
->>>>>>> 7407317f
   m_TextureFilterMode: 0
   m_TextureHideFlags: 61
   m_RenderIMGUI: 1
@@ -1294,17 +1058,10 @@
     m_VRangeLocked: 0
     hZoomLockedByDefault: 0
     vZoomLockedByDefault: 0
-<<<<<<< HEAD
-    m_HBaseRangeMin: -518.5
-    m_HBaseRangeMax: 518.5
-    m_VBaseRangeMin: -355
-    m_VBaseRangeMax: 355
-=======
     m_HBaseRangeMin: -518
     m_HBaseRangeMax: 518
     m_VBaseRangeMin: -224
     m_VBaseRangeMax: 224
->>>>>>> 7407317f
     m_HAllowExceedBaseRangeMin: 1
     m_HAllowExceedBaseRangeMax: 1
     m_VAllowExceedBaseRangeMin: 1
@@ -1322,32 +1079,16 @@
       serializedVersion: 2
       x: 0
       y: 21
-<<<<<<< HEAD
-      width: 1037
-      height: 710
-    m_Scale: {x: 1, y: 1}
-    m_Translation: {x: 518.5, y: 355}
-=======
       width: 1036
       height: 448
     m_Scale: {x: 1, y: 1}
     m_Translation: {x: 518, y: 224}
->>>>>>> 7407317f
     m_MarginLeft: 0
     m_MarginRight: 0
     m_MarginTop: 0
     m_MarginBottom: 0
     m_LastShownAreaInsideMargins:
       serializedVersion: 2
-<<<<<<< HEAD
-      x: -518.5
-      y: -355
-      width: 1037
-      height: 710
-    m_MinimalGUI: 1
-  m_defaultScale: 1
-  m_LastWindowPixelSize: {x: 1037, y: 731}
-=======
       x: -518
       y: -224
       width: 1036
@@ -1355,7 +1096,6 @@
     m_MinimalGUI: 1
   m_defaultScale: 1
   m_LastWindowPixelSize: {x: 1036, y: 469}
->>>>>>> 7407317f
   m_ClearInEditMode: 1
   m_NoCameraWarning: 1
   m_LowResolutionForAspectRatios: 01000100000100000100
