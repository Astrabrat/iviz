%YAML 1.1
%TAG !u! tag:unity3d.com,2011:
--- !u!162 &1
EditorUserSettings:
  m_ObjectHideFlags: 0
  serializedVersion: 4
  m_ConfigSettings:
    RecentlyUsedSceneGuid-0:
      value: 0105045450510a03545a5e2413775a1443151b7c7b2e20627f7c4f63bbb13039
      flags: 0
    RecentlyUsedSceneGuid-1:
      value: 5755500003565f085a0d597013770e484516482f742973347f7d4a60b7b16c3d
      flags: 0
    RecentlyUsedSceneGuid-2:
<<<<<<< HEAD
      value: 5706570056025a5854080d7a437707444e4e1c297d717f667e2a4f31b3e1316a
      flags: 0
    RecentlyUsedSceneGuid-3:
      value: 5b5005055554590c0c0b5e2646770b15104f1d7d2e7f70317d2c4b31b2e1663e
      flags: 0
    RecentlyUsedSceneGuid-4:
      value: 050852525c01505954565c7b14225d4442164b79747877692e2a4864e3e36d3c
      flags: 0
    RecentlyUsedSceneGuid-5:
      value: 530805525456585a55575c2443720a44454f4a7c7a7a74357d7f1961b4b66069
=======
      value: 050852525c01505954565c7b14225d4442164b79747877692e2a4864e3e36d3c
      flags: 0
    RecentlyUsedSceneGuid-3:
      value: 5706570056025a5854080d7a437707444e4e1c297d717f667e2a4f31b3e1316a
      flags: 0
    RecentlyUsedSceneGuid-4:
      value: 5b5005055554590c0c0b5e2646770b15104f1d7d2e7f70317d2c4b31b2e1663e
>>>>>>> 98ecd945
      flags: 0
    UnityEditor.ShaderGraph.Blackboard:
      value: 18135939215a0a5004000b0e15254b524c030a3f2964643d120d1230e9e93a3fd6e826abbd2e2d293c4ead313b08042de6030a0afa240c0d020be94c4ba75e435d8715fa32c70d15d11612dacc11fee5d3c5d1fe9ab1bf968e93e2ffcbc3e7e2f0b3ffe0e8b0be9af8ffaeffff8e85dd8390e3949c8899daa7
      flags: 0
    UnityEditor.ShaderGraph.FloatingWindowsLayout2:
      value: 181344140043005e1a220d3b1f364b524c0c5a27130c293326201334cee5322ca0bd30e8eb293a707b0fd0180b3d0a36fc0d3d04e649500d1002ee0b5dbd1d2c27c00ad113cb1e10e41f1addc80993b98d9884a69ae6d8f0d1cda9e8fbfefaf9f9dea3fdb9ade882f0f7b0e1e380cafbf2c3adc18e9cd285a2908b82ec869c8395949c9483d68a8e97ddbd90bf
      flags: 0
    UnityEditor.ShaderGraph.InspectorWindow:
      value: 18135939215a0a5004000b0e15254b524c030a3f2964643d120d1230e9e93a3fd6e826abbd3c3e302a07a37e0901373ae01e0008f707250d171df81a53a5465d41895ac825e0100ec20313c0d91cddccd3d0c7efcca9bd898e86eea2b8b2e3c7c6f8bffee8f2e782b2eda4e2ff9289948d88ae8696929f9ef482ccce
      flags: 0
    UnityRemoteDevice:
      value: 530104565d045908405e5c7242770f3146443d0b7f78766108
      flags: 0
    vcSharedLogLevel:
      value: 0d5e400f0650
      flags: 0
  m_VCAutomaticAdd: 1
  m_VCDebugCom: 0
  m_VCDebugCmd: 0
  m_VCDebugOut: 0
  m_SemanticMergeMode: 2
  m_DesiredImportWorkerCount: 2
  m_StandbyImportWorkerCount: 2
  m_IdleImportWorkerShutdownDelay: 60000
  m_VCShowFailedCheckout: 1
  m_VCOverwriteFailedCheckoutAssets: 1
  m_VCProjectOverlayIcons: 1
  m_VCHierarchyOverlayIcons: 1
  m_VCOtherOverlayIcons: 1
  m_VCAllowAsyncUpdate: 1
  m_ArtifactGarbageCollection: 1<|MERGE_RESOLUTION|>--- conflicted
+++ resolved
@@ -12,18 +12,6 @@
       value: 5755500003565f085a0d597013770e484516482f742973347f7d4a60b7b16c3d
       flags: 0
     RecentlyUsedSceneGuid-2:
-<<<<<<< HEAD
-      value: 5706570056025a5854080d7a437707444e4e1c297d717f667e2a4f31b3e1316a
-      flags: 0
-    RecentlyUsedSceneGuid-3:
-      value: 5b5005055554590c0c0b5e2646770b15104f1d7d2e7f70317d2c4b31b2e1663e
-      flags: 0
-    RecentlyUsedSceneGuid-4:
-      value: 050852525c01505954565c7b14225d4442164b79747877692e2a4864e3e36d3c
-      flags: 0
-    RecentlyUsedSceneGuid-5:
-      value: 530805525456585a55575c2443720a44454f4a7c7a7a74357d7f1961b4b66069
-=======
       value: 050852525c01505954565c7b14225d4442164b79747877692e2a4864e3e36d3c
       flags: 0
     RecentlyUsedSceneGuid-3:
@@ -31,7 +19,6 @@
       flags: 0
     RecentlyUsedSceneGuid-4:
       value: 5b5005055554590c0c0b5e2646770b15104f1d7d2e7f70317d2c4b31b2e1663e
->>>>>>> 98ecd945
       flags: 0
     UnityEditor.ShaderGraph.Blackboard:
       value: 18135939215a0a5004000b0e15254b524c030a3f2964643d120d1230e9e93a3fd6e826abbd2e2d293c4ead313b08042de6030a0afa240c0d020be94c4ba75e435d8715fa32c70d15d11612dacc11fee5d3c5d1fe9ab1bf968e93e2ffcbc3e7e2f0b3ffe0e8b0be9af8ffaeffff8e85dd8390e3949c8899daa7
