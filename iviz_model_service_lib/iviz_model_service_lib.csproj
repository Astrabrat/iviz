<Project Sdk="Microsoft.NET.Sdk">

    <PropertyGroup>
        <TargetFramework>netstandard2.0</TargetFramework>
<<<<<<< HEAD
        <AssemblyName>Iviz.ModelService</AssemblyName>
=======
        <AssemblyName>Iviz.ModelService.Lib</AssemblyName>
>>>>>>> ba403d66
        <RootNamespace>Iviz.ModelService</RootNamespace>
    </PropertyGroup>

    <ItemGroup>
      <ProjectReference Include="..\iviz_msgs\iviz_msgs.csproj" />
      <ProjectReference Include="..\iviz_urdf\iviz_urdf.csproj" />
    </ItemGroup>

    <ItemGroup>
      <PackageReference Include="AssimpNet" Version="4.1.0" />
    </ItemGroup>

</Project><|MERGE_RESOLUTION|>--- conflicted
+++ resolved
@@ -2,11 +2,7 @@
 
     <PropertyGroup>
         <TargetFramework>netstandard2.0</TargetFramework>
-<<<<<<< HEAD
-        <AssemblyName>Iviz.ModelService</AssemblyName>
-=======
         <AssemblyName>Iviz.ModelService.Lib</AssemblyName>
->>>>>>> ba403d66
         <RootNamespace>Iviz.ModelService</RootNamespace>
     </PropertyGroup>
 
